[build-system]
requires = ["hatchling", "python-semantic-release", "build"]
build-backend = "hatchling.build"

[project]
name = "mcp-memory-service"
<<<<<<< HEAD
version = "7.3.2"
=======
version = "7.4.1"
>>>>>>> 1315e277
description = "Universal MCP memory service with semantic search, multi-client support, and autonomous consolidation for Claude Desktop, VS Code, and 13+ AI applications"
readme = "README.md"
requires-python = ">=3.10"
keywords = [
    "mcp", "model-context-protocol", "claude-desktop", "semantic-memory", 
    "vector-database", "ai-assistant", "sqlite-vec", "multi-client",
    "semantic-search", "memory-consolidation", "ai-productivity", "vs-code",
    "cursor", "continue", "fastapi", "developer-tools", "cross-platform"
]
classifiers = [
    "Development Status :: 5 - Production/Stable",
    "Intended Audience :: Developers",
    "Topic :: Software Development :: Libraries :: Python Modules",
    "Topic :: Scientific/Engineering :: Artificial Intelligence",
    "Topic :: Database :: Database Engines/Servers",
    "License :: OSI Approved :: Apache Software License",
    "Programming Language :: Python :: 3",
    "Programming Language :: Python :: 3.10",
    "Programming Language :: Python :: 3.11", 
    "Programming Language :: Python :: 3.12",
    "Operating System :: OS Independent",
    "Environment :: Console",
    "Framework :: FastAPI"
]
authors = [
    { name = "Heinrich Krupp", email = "heinrich.krupp@gmail.com" }
]
license = { text = "Apache-2.0" }
dependencies = [
    "tokenizers==0.20.3",
    "mcp>=1.0.0,<2.0.0",
    "sqlite-vec>=0.1.0",
    "build>=0.10.0",
    "aiohttp>=3.8.0",
    "fastapi>=0.115.0",
    "uvicorn>=0.30.0",
    "python-multipart>=0.0.9",
    "sse-starlette>=2.1.0",
    "aiofiles>=23.2.1",
    "psutil>=5.9.0",
    "zeroconf>=0.130.0",
    "pypdf2>=3.0.0",
    "chardet>=5.0.0",
    "click>=8.0.0",
    "httpx>=0.24.0",
    "authlib>=1.2.0",
    "python-jose[cryptography]>=3.3.0",
]

[project.optional-dependencies]
# Machine learning dependencies for semantic search and embeddings
ml = [
    "sentence-transformers>=2.2.2",
    "torch>=2.0.0"
]
# SQLite-vec with lightweight ONNX embeddings (recommended for most users)
sqlite = [
    "onnxruntime>=1.14.1"
]
# SQLite-vec with full ML capabilities (for advanced features)
sqlite-ml = [
    "mcp-memory-service[sqlite,ml]"
]
# ChromaDB backend with required ML dependencies
chromadb = [
    "chromadb>=0.5.0",
    "mcp-memory-service[ml]"
]
# Full installation including all backends and capabilities
full = [
    "mcp-memory-service[sqlite,chromadb]"
]

[project.scripts]
memory = "mcp_memory_service.cli.main:main"
memory-server = "mcp_memory_service.cli.main:memory_server_main"
mcp-memory-server = "mcp_memory_service.mcp_server:main"

[tool.hatch.build.targets.wheel]
packages = ["src/mcp_memory_service"]

[tool.hatch.version]
path = "src/mcp_memory_service/__init__.py"

[tool.semantic_release]
version_variable = [
    "src/mcp_memory_service/__init__.py:__version__",
    "pyproject.toml:version"
]
branch = "main"
changelog_file = "CHANGELOG.md"
build_command = "pip install build && python -m build"
build_command_env = []
dist_path = "dist/"
upload_to_pypi = false
upload_to_release = true
commit_message = "chore(release): bump version to {version}"

[tool.semantic_release.commit_parser_options]
allowed_tags = [
    "build",
    "chore",
    "ci",
    "docs",
    "feat",
    "fix",
    "perf",
    "style",
    "refactor",
    "test"
]
minor_tags = ["feat"]
patch_tags = ["fix", "perf"]

[tool.semantic_release.changelog]
template_dir = "templates"
changelog_sections = [
    ["feat", "Features"],
    ["fix", "Bug Fixes"],
    ["perf", "Performance"],
    ["refactor", "Code Refactoring"],
    ["test", "Tests"]
]<|MERGE_RESOLUTION|>--- conflicted
+++ resolved
@@ -4,11 +4,7 @@
 
 [project]
 name = "mcp-memory-service"
-<<<<<<< HEAD
-version = "7.3.2"
-=======
 version = "7.4.1"
->>>>>>> 1315e277
 description = "Universal MCP memory service with semantic search, multi-client support, and autonomous consolidation for Claude Desktop, VS Code, and 13+ AI applications"
 readme = "README.md"
 requires-python = ">=3.10"
