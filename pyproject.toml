[build-system]
requires = ["hatchling", "python-semantic-release", "build"]
build-backend = "hatchling.build"

[project]
name = "mcp-memory-service"
version = "8.7.0"
description = "Universal MCP memory service with semantic search, multi-client support, and autonomous consolidation for Claude Desktop, VS Code, and 13+ AI applications"
readme = "README.md"
requires-python = ">=3.10"
keywords = [
    "mcp", "model-context-protocol", "claude-desktop", "semantic-memory", 
    "vector-database", "ai-assistant", "sqlite-vec", "multi-client",
    "semantic-search", "memory-consolidation", "ai-productivity", "vs-code",
    "cursor", "continue", "fastapi", "developer-tools", "cross-platform"
]
classifiers = [
    "Development Status :: 5 - Production/Stable",
    "Intended Audience :: Developers",
    "Topic :: Software Development :: Libraries :: Python Modules",
    "Topic :: Scientific/Engineering :: Artificial Intelligence",
    "Topic :: Database :: Database Engines/Servers",
    "License :: OSI Approved :: Apache Software License",
    "Programming Language :: Python :: 3",
    "Programming Language :: Python :: 3.10",
    "Programming Language :: Python :: 3.11", 
    "Programming Language :: Python :: 3.12",
    "Operating System :: OS Independent",
    "Environment :: Console",
    "Framework :: FastAPI"
]
authors = [
    { name = "Heinrich Krupp", email = "heinrich.krupp@gmail.com" }
]
license = { text = "Apache-2.0" }
dependencies = [
    "tokenizers==0.20.3",
    "mcp>=1.0.0,<2.0.0",
    "sqlite-vec>=0.1.0",
    "build>=0.10.0",
    "aiohttp>=3.8.0",
    "fastapi>=0.115.0",
    "uvicorn>=0.30.0",
    "python-multipart>=0.0.9",
    "sse-starlette>=2.1.0",
    "aiofiles>=23.2.1",
    "psutil>=5.9.0",
    "zeroconf>=0.130.0",
    "pypdf2>=3.0.0",
    "chardet>=5.0.0",
    "click>=8.0.0",
    "httpx>=0.24.0",
<<<<<<< HEAD
=======
    "authlib>=1.2.0",
    "python-jose[cryptography]>=3.3.0",
    "sentence-transformers>=2.2.2",
    "torch>=2.0.0",
>>>>>>> 66152de5
]

[project.optional-dependencies]
# Machine learning dependencies for semantic search and embeddings
ml = [
    "sentence-transformers>=2.2.2",
    "torch>=2.0.0"
]
<<<<<<< HEAD
=======
# SQLite-vec with lightweight ONNX embeddings (recommended for most users)
>>>>>>> 66152de5
sqlite = [
    "onnxruntime>=1.14.1"
]
# SQLite-vec with full ML capabilities (for advanced features)
sqlite-ml = [
    "mcp-memory-service[sqlite,ml]"
]
# Full installation including all optional dependencies
full = [
    "mcp-memory-service[sqlite,ml]"
]

[project.scripts]
memory = "mcp_memory_service.cli.main:main"
memory-server = "mcp_memory_service.cli.main:memory_server_main"
mcp-memory-server = "mcp_memory_service.mcp_server:main"

[tool.hatch.build.targets.wheel]
packages = ["src/mcp_memory_service"]

[tool.hatch.version]
path = "src/mcp_memory_service/__init__.py"

[tool.semantic_release]
version_variable = [
    "src/mcp_memory_service/__init__.py:__version__",
    "pyproject.toml:version"
]
branch = "main"
changelog_file = "CHANGELOG.md"
build_command = "pip install build && python -m build"
build_command_env = []
dist_path = "dist/"
upload_to_pypi = false
upload_to_release = true
commit_message = "chore(release): bump version to {version}"

[tool.semantic_release.commit_parser_options]
allowed_tags = [
    "build",
    "chore",
    "ci",
    "docs",
    "feat",
    "fix",
    "perf",
    "style",
    "refactor",
    "test"
]
minor_tags = ["feat"]
patch_tags = ["fix", "perf"]

[tool.semantic_release.changelog]
template_dir = "templates"
changelog_sections = [
    ["feat", "Features"],
    ["fix", "Bug Fixes"],
    ["perf", "Performance"],
    ["refactor", "Code Refactoring"],
    ["test", "Tests"]
]<|MERGE_RESOLUTION|>--- conflicted
+++ resolved
@@ -50,13 +50,10 @@
     "chardet>=5.0.0",
     "click>=8.0.0",
     "httpx>=0.24.0",
-<<<<<<< HEAD
-=======
     "authlib>=1.2.0",
     "python-jose[cryptography]>=3.3.0",
     "sentence-transformers>=2.2.2",
     "torch>=2.0.0",
->>>>>>> 66152de5
 ]
 
 [project.optional-dependencies]
@@ -65,10 +62,7 @@
     "sentence-transformers>=2.2.2",
     "torch>=2.0.0"
 ]
-<<<<<<< HEAD
-=======
 # SQLite-vec with lightweight ONNX embeddings (recommended for most users)
->>>>>>> 66152de5
 sqlite = [
     "onnxruntime>=1.14.1"
 ]
