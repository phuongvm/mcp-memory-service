# Changelog

All notable changes to the MCP Memory Service project will be documented in this file.

The format is based on [Keep a Changelog](https://keepachangelog.com/en/1.0.0/), and this project adheres to [Semantic Versioning](https://semver.org/spec/v2.0.0.html).

<<<<<<< HEAD
## [5.1.0] - 2025-08-16

### 🚀 **Native Cloudflare Backend Integration**

This minor release introduces native Cloudflare integration as a third storage backend option alongside SQLite-vec and ChromaDB, providing global distribution, automatic scaling, and enterprise-grade infrastructure.
=======
## [6.2.1] - 2025-08-20

### 🐛 **CRITICAL BUG FIXES: Memory Listing and Search Index**

This patch release resolves critical issues with memory pagination and search functionality that were preventing users from accessing the full dataset.

#### Fixed
- **Memory API Pagination**: Fixed `/api/memories` endpoint returning only 82 of 904 total memories
  - **Root Cause**: API was using semantic search fallback instead of proper chronological listing
  - **Solution**: Implemented dedicated `get_all_memories()` method with SQL-based LIMIT/OFFSET pagination
  - **Impact**: Web dashboard and API clients now see accurate memory counts and can access complete dataset

- **Missing Storage Backend Methods**: Added missing pagination methods in SqliteVecMemoryStorage
  - `get_all_memories(limit, offset)` - Chronological memory listing with pagination support
  - `get_recent_memories(n)` - Get n most recent memories efficiently
  - `count_all_memories()` - Accurate total count for pagination calculations
  - `_row_to_memory(row)` - Proper database row to Memory object conversion with JSON parsing

- **Search Index Issues**: Resolved problems with recently stored memories not appearing in searches
  - **Tag Search**: Newly stored memories now immediately appear in tag-based filtering
  - **Semantic Search**: MCP protocol semantic search verified working with similarity scoring
  - **Memory Context**: `/memory-context` command functionality confirmed end-to-end

#### Technical Details
- **Files Modified**: 
  - `src/mcp_memory_service/storage/sqlite_vec.py` - Added 75+ lines of pagination methods
  - `src/mcp_memory_service/web/api/memories.py` - Fixed pagination logic to use proper SQL queries
- **Database Access**: Replaced unreliable semantic search with direct SQL `ORDER BY created_at DESC`
- **Error Handling**: Added comprehensive JSON parsing for tags and metadata with graceful fallbacks
- **Verification**: All 904 memories now accessible via REST API with proper page navigation

#### Verification Results
- ✅ **API Pagination**: Returns accurate 904 total count (was showing 82)
- ✅ **Search Functionality**: Tag searches work immediately after storage
- ✅ **Memory Context**: Session storage and retrieval verified end-to-end
- ✅ **Semantic Search**: MCP protocol search confirmed functional with similarity scoring
- ✅ **Performance**: No performance degradation despite handling full dataset

This release ensures reliable access to the complete memory dataset with proper pagination and search capabilities.

---

## [6.2.0] - 2025-08-20

### 🚀 **MAJOR FEATURE: Native Cloudflare Backend Integration**

This major release introduces native Cloudflare integration as a third storage backend option alongside SQLite-vec and ChromaDB, providing global distribution, automatic scaling, and enterprise-grade infrastructure, integrated with the existing Memory Awareness system.

#### Added
- **Native Cloudflare Backend Support**: Complete implementation using Cloudflare's edge computing platform
  - **Vectorize**: 768-dimensional vector storage with cosine similarity for semantic search
  - **D1 Database**: SQLite-compatible database for metadata storage
  - **Workers AI**: Embedding generation using @cf/baai/bge-base-en-v1.5 model
  - **R2 Storage** (optional): Object storage for large content exceeding 1MB threshold
  
- **Implementation Files**:
  - `src/mcp_memory_service/storage/cloudflare.py` - Complete CloudflareStorage implementation (740 lines)
  - `scripts/migrate_to_cloudflare.py` - Migration tool for existing SQLite-vec and ChromaDB users
  - `scripts/test_cloudflare_backend.py` - Comprehensive test suite with automated validation
  - `scripts/setup_cloudflare_resources.py` - Automated Cloudflare resource provisioning
  - `docs/cloudflare-setup.md` - Complete setup, configuration, and troubleshooting guide
  - `tests/unit/test_cloudflare_storage.py` - 15 unit tests for CloudflareStorage class

- **Features**:
  - Automatic retry logic with exponential backoff for API rate limiting
  - Connection pooling for optimal HTTP performance
  - NDJSON format support for Vectorize v2 API endpoints
  - LRU caching (1000 entries) for embedding deduplication
  - Batch operations support for efficient data processing
  - Global distribution with <100ms latency from most locations
  - Pay-per-use pricing model with no upfront costs

#### Changed
- Updated `config.py` to include 'cloudflare' in SUPPORTED_BACKENDS
- Enhanced server initialization in `mcp_server.py` to support Cloudflare backend
- Updated storage factory in `storage/__init__.py` to create CloudflareStorage instances
- Consolidated documentation, removing redundant setup files

#### Technical Details
- **Environment Variables**:
  - `MCP_MEMORY_STORAGE_BACKEND=cloudflare` - Activate Cloudflare backend
  - `CLOUDFLARE_API_TOKEN` - API token with Vectorize, D1, Workers AI permissions
  - `CLOUDFLARE_ACCOUNT_ID` - Cloudflare account identifier
  - `CLOUDFLARE_VECTORIZE_INDEX` - Name of Vectorize index (768 dimensions)
  - `CLOUDFLARE_D1_DATABASE_ID` - D1 database UUID
  - `CLOUDFLARE_R2_BUCKET` (optional) - R2 bucket for large content
  
- **Performance Characteristics**:
  - Storage: ~200ms per memory (including embedding generation)
  - Search: ~100ms for semantic search (5 results)
  - Batch operations: ~50ms per memory in batches of 100
  - Global latency: <100ms from most global locations

#### Migration Path
Users can migrate from existing backends using provided scripts:
```bash
# From SQLite-vec
python scripts/migrate_to_cloudflare.py --source sqlite

# From ChromaDB  
python scripts/migrate_to_cloudflare.py --source chroma
```

#### Memory Awareness Integration
- **Full Compatibility**: Cloudflare backend works seamlessly with Phase 1 and Phase 2 Memory Awareness
- **Cross-Session Intelligence**: Session tracking and conversation threading supported
- **Dynamic Context Updates**: Real-time memory loading during conversations
- **Global Performance**: Enhances Memory Awareness with <100ms global response times

#### Compatibility
- Fully backward compatible with existing SQLite-vec and ChromaDB backends
- No breaking changes to existing APIs or configurations
- Supports all existing MCP operations and features
- Compatible with all existing Memory Awareness hooks and functionality

## [6.1.1] - 2025-08-20

### 🐛 **CRITICAL BUG FIX: Memory Retrieval by Hash**

#### Fixed
- **Memory Retrieval 404 Issue**: Fixed HTTP API returning 404 errors for valid memory hashes
- **Direct Hash Lookup**: Added `get_by_hash()` method to `SqliteVecMemoryStorage` for proper content hash retrieval
- **API Endpoint Correction**: Updated `/api/memories/{content_hash}` to use direct hash lookup instead of semantic search
- **Production Deployment**: Successfully deployed fix to production servers and verified functionality

#### Technical Details
- **Root Cause**: HTTP API was incorrectly using `storage.retrieve()` (semantic search) instead of direct hash-based lookup
- **Solution**: Implemented dedicated hash lookup method that queries database directly using content hash as primary key
- **Impact**: Web dashboard memory retrieval by hash now works correctly without SSL certificate issues or false 404 responses
- **Testing**: Verified with multiple memory hashes including previously failing hash `812d361cbfd1b79a49737e6ea34e24459b4d064908e222d98af6a504aa09ff19`

#### Deployment
- Version 6.1.1 deployed to production server `10.0.1.30:8443`
- Service restart completed successfully
- Health check confirmed: Version 6.1.1 running with full functionality

## [6.1.0] - 2025-08-20

### 🚀 **MAJOR FEATURE: Intelligent Context Updates (Phase 2)**

#### Conversation-Aware Dynamic Memory Loading
This release introduces **Phase 2 of Claude Code Memory Awareness** - transforming the system from static memory injection to intelligent, real-time conversation analysis with dynamic context updates during active coding sessions.

#### Added

##### 🧠 **Dynamic Memory Loading System**
- **Real-time Topic Detection**: Analyzes conversation flow to detect significant topic shifts
- **Automatic Context Updates**: Injects relevant memories as conversations evolve naturally
- **Smart Deduplication**: Prevents re-injection of already loaded memories
- **Intelligent Rate Limiting**: 30-second cooldown and session limits prevent context overload
- **Cross-Session Intelligence**: Links related conversations across different sessions

##### 🔍 **Advanced Conversation Analysis Engine** 
- **Natural Language Processing**: Extracts topics, entities, intent, and code context from conversations
- **15+ Technical Topic Categories**: database, debugging, architecture, testing, deployment, etc.
- **Entity Recognition**: Technologies, frameworks, languages, tools (JavaScript, Python, React, etc.)
- **Intent Classification**: learning, problem-solving, development, optimization, review, planning
- **Code Context Detection**: Identifies code blocks, file paths, error messages, commands

##### 📊 **Enhanced Memory Scoring with Conversation Context**
- **Multi-Factor Relevance Algorithm**: 5-factor scoring system including conversation context (25% weight)
- **Dynamic Weight Adjustment**: Adapts scoring based on conversation analysis
- **Topic Alignment Matching**: Prioritizes memories matching current conversation topics
- **Intent-Based Scoring**: Aligns memory relevance with conversation purpose
- **Semantic Content Analysis**: Advanced content matching with conversation context

##### 🔗 **Cross-Session Intelligence & Conversation Threading**
- **Session Tracking**: Links related sessions across time with unique thread IDs  
- **Conversation Continuity**: Builds conversation threads over multiple sessions
- **Progress Context**: Connects outcomes from previous sessions to current work
- **Pattern Recognition**: Identifies recurring topics and workflow patterns
- **Historical Context**: Includes insights from recent related sessions (up to 3 sessions, 7 days back)

##### ⚡ **Performance & Reliability**
- **Efficient Processing**: <500ms response time for topic detection and memory queries
- **Scalable Architecture**: Handles 100+ active memories per session
- **Smart Debouncing**: 5-second debounce prevents rapid-fire updates
- **Resource Optimization**: Intelligent memory management and context deduplication
- **Comprehensive Testing**: 100% test pass rate (15/15 tests) with full integration coverage

#### Technical Implementation

##### Core Phase 2 Components
- **conversation-analyzer.js**: NLP engine for topic/entity/intent detection
- **topic-change.js**: Monitors conversation flow and triggers dynamic updates
- **memory-scorer.js**: Enhanced scoring with conversation context awareness  
- **session-tracker.js**: Cross-session intelligence and conversation threading
- **dynamic-context-updater.js**: Orchestrates all Phase 2 components with rate limiting

##### Configuration Enhancements
- **Phase 2 Settings**: New configuration sections for conversation analysis, dynamic updates, session tracking
- **Flexible Thresholds**: Configurable significance scores, update limits, and confidence levels
- **Feature Toggles**: Independent enable/disable for each Phase 2 capability

#### User Experience Improvements
- **Zero Cognitive Load**: Context updates happen automatically during conversations
- **Perfect Timing**: Memories appear exactly when relevant to current discussion  
- **Seamless Integration**: Works transparently during normal coding sessions
- **Progressive Learning**: Each conversation builds upon previous knowledge intelligently

#### Migration from Phase 1
- **Backward Compatible**: Phase 1 features remain fully functional
- **Additive Enhancement**: Phase 2 builds upon Phase 1 session-start memory injection
- **Unified Configuration**: Single config.json manages both Phase 1 and Phase 2 settings

## [6.0.0] - 2025-08-19

### 🧠 **MAJOR FEATURE: Claude Code Memory Awareness (Phase 1)**

#### Revolutionary Memory-Aware Development Experience
This major release introduces **automatic memory awareness for Claude Code** - a sophisticated hook system that transforms how developers interact with their project knowledge and conversation history.

#### Added

##### 🔄 **Session Lifecycle Hooks**
- **Session-Start Hook**: Automatically injects relevant memories when starting Claude Code sessions
  - Intelligent project detection supporting JavaScript, Python, Rust, Go, Java, C++, and more
  - Multi-factor memory relevance scoring with time decay, tag matching, and content analysis
  - Context-aware memory selection (up to 8 most relevant memories per session)
  - Beautiful markdown formatting for seamless context integration
  
- **Session-End Hook**: Captures and consolidates session outcomes automatically
  - Conversation analysis and intelligent summarization
  - Automatic tagging with project context and session insights
  - Long-term knowledge building through outcome storage
  - Session relationship tracking for continuity

##### 🎯 **Advanced Project Detection System**
- **Multi-Language Support**: Detects 15+ project types and frameworks
  - Package managers: `package.json`, `Cargo.toml`, `go.mod`, `requirements.txt`, `pom.xml`
  - Build systems: `Makefile`, `CMakeLists.txt`, `build.gradle`, `setup.py`
  - Configuration files: `tsconfig.json`, `pyproject.toml`, `.gitignore`
- **Git Integration**: Repository context analysis with branch and commit information
- **Framework Detection**: React, Vue, Angular, Django, Flask, Express, and more
- **Technology Stack Analysis**: Automatic identification of languages, databases, and tools

##### 🧮 **Intelligent Memory Scoring System**
- **Time Decay Algorithm**: Recent memories weighted higher with configurable decay curves
- **Tag Relevance Matching**: Project-specific and technology-specific tag scoring
- **Content Similarity Analysis**: Semantic matching with current project context
- **Memory Type Bonuses**: Prioritizes decisions, insights, and architecture notes
- **Relevance Threshold**: Only injects memories above significance threshold (>0.3)

##### 🎨 **Context Formatting & Presentation**
- **Categorized Memory Display**: Organized by Recent Insights, Key Decisions, and Project Context
- **Markdown-Rich Formatting**: Beautiful presentation with metadata, timestamps, and tags
- **Configurable Limits**: Prevents context overload with smart memory selection
- **Source Attribution**: Clear memory source tracking with content hashes

##### 💻 **Complete Installation & Testing System**
- **One-Command Installation**: `./install.sh` deploys entire system to Claude Code hooks
- **Comprehensive Test Suite**: 10 integration tests with 100% pass rate
  - Project detection testing across multiple languages
  - Memory scoring algorithm validation
  - Context formatting verification
  - Hook structure and configuration validation
  - MCP service connectivity testing
- **Configuration Management**: Production-ready config with memory service endpoints
- **Backup and Recovery**: Automatic backup of existing hooks during installation

#### Technical Architecture

##### 🏗️ **Claude Code Hooks System**
```javascript
claude-hooks/
├── core/
│   ├── session-start.js    # Automatic memory injection hook
│   └── session-end.js      # Session consolidation hook
├── utilities/
│   ├── project-detector.js  # Multi-language project detection
│   ├── memory-scorer.js     # Relevance scoring algorithms
│   └── context-formatter.js # Memory presentation utilities
├── tests/
│   └── integration-test.js  # Complete test suite (100% pass)
├── config.json             # Production configuration
└── install.sh             # One-command installation
```

##### 🔗 **MCP Memory Service Integration**
- **JSON-RPC Protocol**: Direct communication with MCP Memory Service
- **Error Handling**: Graceful degradation when memory service unavailable
- **Performance Optimization**: Efficient memory querying with result caching
- **Security**: Content hash verification and safe JSON parsing

##### 📊 **Memory Selection Algorithm**
```javascript
// Multi-factor scoring system
const relevanceScore = (
  timeDecayScore * 0.4 +         // Recent memories preferred
  tagRelevanceScore * 0.3 +      // Project-specific tags
  contentSimilarityScore * 0.2 + // Semantic matching
  memoryTypeBonusScore * 0.1     // Decision/insight bonus
);
```

#### Usage Examples

##### Automatic Session Context
```markdown
# 🧠 Relevant Memory Context

## Recent Insights (Last 7 days)
- **Database Performance Issue** - Resolved SQLite-vec query optimization (yesterday)
- **Authentication Flow** - Implemented JWT token validation in API (3 days ago)

## Key Decisions
- **Architecture Decision** - Chose React over Vue for frontend consistency (1 week ago)
- **Database Choice** - Selected PostgreSQL for production scalability (2 weeks ago)

## Project Context: mcp-memory-service
- **Language**: JavaScript, Python
- **Frameworks**: Node.js, FastAPI
- **Recent Activity**: Bug fixes, feature implementation
```

##### Session Outcome Storage
```markdown
Session consolidated and stored with tags:
- mcp-memory-service, claude-code-session
- bug-fix, performance-optimization
- javascript, api-development
Content hash: abc123...def456
```

#### Benefits & Impact

##### 🚀 **Productivity Enhancements**
- **Zero Cognitive Load**: Memory context appears automatically without user intervention
- **Perfect Continuity**: Never lose track of decisions, insights, or architectural choices
- **Intelligent Context**: Only relevant memories shown, preventing information overload
- **Session Learning**: Each coding session builds upon previous knowledge automatically

##### 🧠 **Memory-Aware Development**
- **Decision Tracking**: Automatic capture of technical decisions and rationale
- **Knowledge Building**: Progressive accumulation of project understanding
- **Context Preservation**: Important insights never get lost between sessions
- **Team Knowledge Sharing**: Shareable memory context across team members

##### ⚡ **Performance Optimized**
- **Fast Startup**: Memory injection adds <2 seconds to session startup
- **Smart Caching**: Efficient memory retrieval with minimal API calls
- **Configurable Limits**: Prevents memory service overload with request throttling
- **Graceful Fallback**: Works with or without memory service availability

#### Migration & Compatibility

##### 🔄 **Seamless Integration**
- **Non-Intrusive**: Works alongside existing Claude Code workflows
- **Backward Compatible**: No changes required to existing development processes
- **Optional Feature**: Can be enabled/disabled per project or globally
- **Multi-Environment**: Works with local, remote, and distributed memory services

##### 📋 **Installation Requirements**
- Claude Code CLI installed and configured
- MCP Memory Service running (local or remote)
- Node.js environment for hook execution
- Git repository for optimal project detection

#### Roadmap Integration

This release completes **Phase 1** of the Memory Awareness Enhancement Roadmap (Issue #14):
- ✅ Session startup hooks with automatic memory injection
- ✅ Project-aware memory selection algorithms  
- ✅ Context formatting and injection utilities
- ✅ Comprehensive testing and installation system
- ✅ Production-ready configuration and deployment

**Next Phase**: Dynamic memory loading, cross-session intelligence, and advanced consolidation features.

#### Breaking Changes
None - This is a purely additive feature that enhances existing Claude Code functionality.

---

## [5.2.0] - 2025-08-18

### 🚀 **New Features**

#### Command Line Interface (CLI)
- **Comprehensive CLI**: Added `memory` command with subcommands for document ingestion and management
- **Document Ingestion Commands**: 
  - `memory ingest-document <file>` - Ingest single documents with customizable chunking
  - `memory ingest-directory <path>` - Batch process entire directories 
  - `memory list-formats` - Show all supported document formats
- **Management Commands**:
  - `memory server` - Start the MCP server (replaces old `memory` command)
  - `memory status` - Show service status and statistics
- **Advanced Options**: Tags, chunk sizing, storage backend selection, verbose output, dry-run mode
- **Progress Tracking**: Real-time progress bars and detailed error reporting
- **Cross-Platform**: Works on Windows, macOS, and Linux with proper path handling

#### Enhanced Document Processing
- **Click Framework**: Professional CLI with help system and tab completion support
- **Async Operations**: Non-blocking document processing with proper resource management
- **Error Recovery**: Graceful handling of processing errors with detailed diagnostics
- **Batch Limits**: Configurable file limits and extension filtering for large directories

**New Dependencies**: `click>=8.0.0` for CLI framework

**Examples**:
```bash
memory ingest-document manual.pdf --tags documentation,manual --verbose
memory ingest-directory ./docs --recursive --max-files 50
memory list-formats
memory status
```

**Backward Compatibility**: Old `memory` server command now available as `memory server` and `memory-server`

## [5.1.0] - 2025-08-18

### 🚀 **New Features**

#### Remote ChromaDB Support
- **Enterprise-Ready**: Connect to remote ChromaDB servers, Chroma Cloud, or self-hosted instances
- **HttpClient Implementation**: Full support for remote ChromaDB connectivity
- **Authentication**: API key authentication via `X_CHROMA_TOKEN` header
- **SSL/HTTPS Support**: Secure connections to remote ChromaDB servers
- **Custom Collections**: Specify collection names for multi-tenant deployments

**New Environment Variables:**
- `MCP_MEMORY_CHROMADB_HOST`: Remote server hostname (enables remote mode)
- `MCP_MEMORY_CHROMADB_PORT`: Server port (default: 8000)
- `MCP_MEMORY_CHROMADB_SSL`: Use HTTPS ('true'/'false')
- `MCP_MEMORY_CHROMADB_API_KEY`: Authentication token
- `MCP_MEMORY_COLLECTION_NAME`: Custom collection name (default: 'memory_collection')

**Perfect Timing**: Arrives just as Chroma Cloud launches Q1 2025 (early access available)

**Resolves**: #36 (Remote ChromaDB support request)

## [5.0.5] - 2025-08-18

### 🐛 **Bug Fixes**

#### Code Quality & Future Compatibility
- **Fixed datetime deprecation warnings**: Replaced all `datetime.utcnow()` usage with `datetime.now(timezone.utc)`
  - Updated `src/mcp_memory_service/web/api/health.py` (2 occurrences)
  - Updated `src/mcp_memory_service/web/sse.py` (3 occurrences)
  - Eliminates deprecation warnings in Python 3.12+
  - Future-proof timezone-aware datetime handling

### 🎨 **UI Improvements**

#### Dashboard Mobile Responsiveness
- **Enhanced mobile UX**: Added responsive design for action buttons
  - Buttons now stack vertically on screens < 768px width
  - Improved touch-friendly spacing and sizing
  - Better mobile experience for API documentation links
  - Maintains desktop horizontal layout on larger screens

**Issues Resolved**: #68 (Code Quality & Deprecation Fixes), #80 (Dashboard Mobile Responsiveness)

## [5.0.4] - 2025-08-18

### 🐛 **Critical Bug Fixes**

#### SQLite-vec Embedding Model Loading
- **Fixed UnboundLocalError**: Removed redundant `import os` statement at line 285 in `sqlite_vec.py`
  - Variable shadowing prevented ONNX embedding model initialization
  - Caused "cannot access local variable 'os'" error in production
  - Restored full embedding functionality for memory storage

#### Docker HTTP Server Support
- **Fixed Missing Files**: Added `run_server.py` to Docker image (reported by Joe Esposito)
  - HTTP server wouldn't start without this critical file
  - Now properly copied in Dockerfile for HTTP/API mode
- **Fixed Python Path**: Corrected `PYTHONPATH` from `/app` to `/app/src`
  - Modules couldn't be found with incorrect path
  - Essential for both MCP and HTTP modes

### 🚀 **Major Docker Improvements**

#### Simplified Docker Architecture
- **Reduced Complexity by 60%**: Consolidated from 4 confusing compose files to 2 clear options
  - `docker-compose.yml` for MCP protocol mode (Claude Desktop, VS Code)
  - `docker-compose.http.yml` for HTTP/API mode (REST API, Web Dashboard)
- **Unified Entrypoint**: Created single smart entrypoint script
  - Auto-detects mode from `MCP_MODE` environment variable
  - Eliminates confusion about which script to use
- **Pre-download Models**: Embedding models now downloaded during Docker build
  - Prevents runtime failures from network/DNS issues
  - Makes containers fully self-contained
  - Faster startup times

#### Deprecated Docker Files
- Marked 4 redundant Docker files as deprecated:
  - `docker-compose.standalone.yml` → Use `docker-compose.http.yml`
  - `docker-compose.uv.yml` → UV now built into main Dockerfile
  - `docker-compose.pythonpath.yml` → Fix applied to main Dockerfile
  - `docker-entrypoint-persistent.sh` → Replaced by unified entrypoint

### 📝 **Documentation**

#### Docker Documentation Overhaul
- **Added Docker README**: Clear instructions for both MCP and HTTP modes
- **Created DEPRECATED.md**: Migration guide for old Docker setups
- **Added Test Script**: `test-docker-modes.sh` to verify both modes work
- **Troubleshooting Guide**: Added comprehensive debugging section to CLAUDE.md
  - Web frontend debugging (CSS/format string conflicts)
  - Cache clearing procedures
  - Environment reset steps
  - Backend method compatibility

### 🙏 **Credits**
- Special thanks to **Joe Esposito** for identifying and helping fix critical Docker issues

## [5.0.3] - 2025-08-17

### 🐛 **Bug Fixes**

#### SQLite-vec Backend Method Support
- **Fixed Missing Method**: Added `search_by_tags` method to SQLite-vec backend
  - Web API was calling `search_by_tags` (plural) but backend only had `search_by_tag` (singular)
  - This caused 500 errors when using tag-based search via HTTP/MCP endpoints
  - New method supports both AND/OR operations for tag matching
  - Fixes network distribution and memory retrieval functionality

### 🚀 **Enhancements**

#### Version Information in Health Checks
- **Added Version Field**: All health endpoints now return service version
  - Basic health endpoint (`/api/health`) includes version field
  - Detailed health endpoint (`/api/health/detailed`) includes version field
  - MCP `check_database_health` tool returns version in response
  - Enables easier debugging and version tracking across deployments

### 🚀 **New Features**

#### Memory Distribution and Network Sharing
- **Export Tool**: Added `scripts/export_distributable_memories.sh` for memory export
  - Export memories tagged with `distributable-reference` for team sharing
  - JSON format for easy import to other MCP instances
  - Support for cross-network memory synchronization
- **Personalized CLAUDE.md Generator**: Added `scripts/generate_personalized_claude_md.sh`
  - Generate CLAUDE.md with embedded memory service endpoints
  - Customize for different network deployments
  - Include memory retrieval commands for each environment
- **Memory Context Templates**: Added `prompts/load_memory_context.md`
  - Ready-to-use prompts for loading project context
  - Quick retrieval commands for Claude Code sessions
  - Network distribution instructions

### 📝 **Documentation**

#### Network Distribution Updates
- **Fixed Memory Retrieval Commands**: Updated scripts to use working API methods
  - Changed from non-existent `search_by_tag` to `retrieve_memory` for current deployments
  - Updated prompt templates and distribution scripts
  - Improved error handling for memory context loading
- **CLAUDE.md Enhancements**: Added optional memory context section
  - Instructions for setting up local memory service integration
  - Guidelines for creating CLAUDE_MEMORY.md (git-ignored) for local configurations
  - Best practices for memory management and quarterly reviews

## [5.0.2] - 2025-08-17

### 🚀 **New Features**

#### ONNX Runtime Support
- **PyTorch-free operation**: True PyTorch-free embedding generation using ONNX Runtime
  - Reduced dependencies (~500MB less disk space without PyTorch)
  - Faster startup with pre-optimized ONNX models  
  - Automatic fallback to SentenceTransformers when needed
  - Compatible with the same `all-MiniLM-L6-v2` model embeddings
  - Enable with `export MCP_MEMORY_USE_ONNX=true`

### 🐛 **Bug Fixes**

#### SQLite-vec Consolidation Support (Issue #84)
- **Missing Methods Fixed**: Added all required methods for consolidation support
  - Implemented `get_memories_by_time_range()` for time-based queries
  - Added `get_memory_connections()` for relationship tracking statistics
  - Added `get_access_patterns()` for access pattern analysis
  - Added `get_all_memories()` method with proper SQL implementation

#### Installer Accuracy  
- **False ONNX Claims**: Fixed misleading installer messages about ONNX support
  - Removed false claims about "ONNX runtime for embeddings" when no implementation existed
  - Updated installer messages to accurately reflect capabilities
  - Now actually implements the ONNX support that was previously claimed

#### Docker Configuration
- **SQLite-vec Defaults**: Updated Docker configuration to reflect SQLite-vec as default backend
  - Updated `Dockerfile` environment variables to use `MCP_MEMORY_STORAGE_BACKEND=sqlite_vec`
  - Changed paths from `/app/chroma_db` to `/app/sqlite_db` 
  - Updated `docker-compose.yml` with SQLite-vec configuration
  - Fixed volume mounts and environment variables

### 📝 **Documentation**

#### Enhanced README
- **ONNX Feature Documentation**: Added comprehensive ONNX Runtime feature section
- **Installation Updates**: Updated installation instructions with ONNX dependencies
- **Feature Visibility**: Highlighted ONNX support in main features list

#### Technical Implementation
- **New Module**: Created `src/mcp_memory_service/embeddings/onnx_embeddings.py`
  - Complete ONNX embedding implementation based on ChromaDB's ONNXMiniLM_L6_V2
  - Automatic model downloading and caching
  - Hardware-aware provider selection (CPU, CUDA, DirectML, CoreML)
  - Error handling with graceful fallbacks

- **Enhanced Configuration**: Added ONNX configuration support in `config.py`
  - `USE_ONNX` configuration option  
  - ONNX model cache directory management
  - Environment variable support for `MCP_MEMORY_USE_ONNX`

### Technical Notes
- Full backward compatibility maintained for existing SQLite-vec users
- ONNX support is optional and falls back gracefully to SentenceTransformers
- All consolidation methods implemented with proper error handling
- Docker images now correctly reflect the SQLite-vec default backend

This release resolves all issues reported in GitHub issue #84, implementing true ONNX support and completing the SQLite-vec consolidation feature set.
## [6.2.0] - 2025-08-20

### 🚀 **MAJOR FEATURE: Native Cloudflare Backend Integration**

This major release introduces native Cloudflare integration as a third storage backend option alongside SQLite-vec and ChromaDB, providing global distribution, automatic scaling, and enterprise-grade infrastructure, integrated with the existing Memory Awareness system.
>>>>>>> ce6eda0a

#### Added
- **Native Cloudflare Backend Support**: Complete implementation using Cloudflare's edge computing platform
  - **Vectorize**: 768-dimensional vector storage with cosine similarity for semantic search
  - **D1 Database**: SQLite-compatible database for metadata storage
  - **Workers AI**: Embedding generation using @cf/baai/bge-base-en-v1.5 model
  - **R2 Storage** (optional): Object storage for large content exceeding 1MB threshold
  
- **Implementation Files**:
  - `src/mcp_memory_service/storage/cloudflare.py` - Complete CloudflareStorage implementation (740 lines)
  - `scripts/migrate_to_cloudflare.py` - Migration tool for existing SQLite-vec and ChromaDB users
  - `scripts/test_cloudflare_backend.py` - Comprehensive test suite with automated validation
  - `scripts/setup_cloudflare_resources.py` - Automated Cloudflare resource provisioning
  - `docs/cloudflare-setup.md` - Complete setup, configuration, and troubleshooting guide
  - `tests/unit/test_cloudflare_storage.py` - 15 unit tests for CloudflareStorage class

- **Features**:
  - Automatic retry logic with exponential backoff for API rate limiting
  - Connection pooling for optimal HTTP performance
  - NDJSON format support for Vectorize v2 API endpoints
  - LRU caching (1000 entries) for embedding deduplication
  - Batch operations support for efficient data processing
  - Global distribution with <100ms latency from most locations
  - Pay-per-use pricing model with no upfront costs

#### Changed
- Updated `config.py` to include 'cloudflare' in SUPPORTED_BACKENDS
- Enhanced server initialization in `mcp_server.py` to support Cloudflare backend
- Updated storage factory in `storage/__init__.py` to create CloudflareStorage instances
- Consolidated documentation, removing redundant setup files

#### Technical Details
- **Environment Variables**:
  - `MCP_MEMORY_STORAGE_BACKEND=cloudflare` - Activate Cloudflare backend
  - `CLOUDFLARE_API_TOKEN` - API token with Vectorize, D1, Workers AI permissions
  - `CLOUDFLARE_ACCOUNT_ID` - Cloudflare account identifier
  - `CLOUDFLARE_VECTORIZE_INDEX` - Name of Vectorize index (768 dimensions)
  - `CLOUDFLARE_D1_DATABASE_ID` - D1 database UUID
  - `CLOUDFLARE_R2_BUCKET` (optional) - R2 bucket for large content
  
- **Performance Characteristics**:
  - Storage: ~200ms per memory (including embedding generation)
  - Search: ~100ms for semantic search (5 results)
  - Batch operations: ~50ms per memory in batches of 100
  - Global latency: <100ms from most global locations

#### Migration Path
Users can migrate from existing backends using provided scripts:
```bash
# From SQLite-vec
python scripts/migrate_to_cloudflare.py --source sqlite

# From ChromaDB  
python scripts/migrate_to_cloudflare.py --source chroma
```

<<<<<<< HEAD
=======
#### Memory Awareness Integration
- **Full Compatibility**: Cloudflare backend works seamlessly with Phase 1 and Phase 2 Memory Awareness
- **Cross-Session Intelligence**: Session tracking and conversation threading supported
- **Dynamic Context Updates**: Real-time memory loading during conversations
- **Global Performance**: Enhances Memory Awareness with <100ms global response times

>>>>>>> ce6eda0a
#### Compatibility
- Fully backward compatible with existing SQLite-vec and ChromaDB backends
- No breaking changes to existing APIs or configurations
- Supports all existing MCP operations and features
<<<<<<< HEAD
=======
- Compatible with all existing Memory Awareness hooks and functionality
>>>>>>> ce6eda0a

## [5.0.1] - 2025-08-15

### 🐛 **Critical Migration Fixes**

This patch release addresses critical issues in the v5.0.0 ChromaDB to SQLite-vec migration process reported in [Issue #83](https://github.com/doobidoo/mcp-memory-service/issues/83).

#### Fixed
- **Custom Data Paths**: Migration scripts now properly support custom ChromaDB locations via CLI arguments and environment variables
  - Added `--chroma-path` and `--sqlite-path` arguments to migration scripts
  - Support for `MCP_MEMORY_CHROMA_PATH` and `MCP_MEMORY_SQLITE_PATH` environment variables
  - Fixed hardcoded path assumptions that ignored user configurations

- **Content Hash Generation**: Fixed critical bug where ChromaDB document IDs were used instead of proper SHA256 hashes
  - Now generates correct content hashes using SHA256 algorithm
  - Prevents "NOT NULL constraint failed" errors during migration
  - Ensures data integrity and proper deduplication

- **Tag Format Corruption**: Fixed issue where 60% of tags became malformed during migration
  - Improved tag validation and format conversion
  - Handles comma-separated strings, arrays, and single tags correctly
  - Prevents array syntax from being stored as strings

- **Migration Progress**: Added progress indicators and better error reporting
  - Shows percentage completion during migration
  - Batch processing with configurable batch size
  - Verbose mode for detailed debugging
  - Clear error messages for troubleshooting

#### Added
- **Enhanced Migration Script** (`scripts/migrate_v5_enhanced.py`):
  - Comprehensive migration tool with all fixes
  - Dry-run mode for testing migrations
  - Transaction-based migration with rollback support
  - Progress bars with `tqdm` support
  - JSON backup creation
  - Automatic path detection for common installations

- **Migration Validator** (`scripts/validate_migration.py`):
  - Validates migrated SQLite database integrity
  - Checks for missing fields and corrupted data
  - Compares with original ChromaDB data
  - Generates detailed validation report
  - Identifies specific issues like hash mismatches and tag corruption

- **Comprehensive Documentation**:
  - Updated migration guide with troubleshooting section
  - Documented all known v5.0.0 issues and solutions
  - Added recovery procedures for failed migrations
  - Migration best practices and validation steps

#### Enhanced
- **Original Migration Script** (`scripts/migrate_chroma_to_sqlite.py`):
  - Added CLI argument support for custom paths
  - Fixed content hash generation
  - Improved tag handling
  - Better duplicate detection
  - Progress percentage display

#### Documentation
- **Migration Troubleshooting Guide**: Added comprehensive troubleshooting section covering:
  - Custom data location issues
  - Content hash errors
  - Tag corruption problems
  - Migration hangs
  - Dependency conflicts
  - Recovery procedures

## [5.0.0] - 2025-08-15

### ⚠️ **BREAKING CHANGES**

#### ChromaDB Deprecation
- **DEPRECATED**: ChromaDB backend is now deprecated and will be removed in v6.0.0
- **DEFAULT CHANGE**: SQLite-vec is now the default storage backend (previously ChromaDB)
- **MIGRATION REQUIRED**: Users with existing ChromaDB data should migrate to SQLite-vec
  - Run `python scripts/migrate_to_sqlite_vec.py` to migrate your data
  - Migration is one-way only (ChromaDB → SQLite-vec)
  - Backup your data before migration

#### Why This Change?
- **Network Issues**: ChromaDB requires downloading models from Hugging Face, causing frequent failures
- **Performance**: SQLite-vec is 10x faster at startup (2-3 seconds vs 15-30 seconds)
- **Resource Usage**: SQLite-vec uses 75% less memory than ChromaDB
- **Reliability**: Zero network dependencies means no download failures or connection issues
- **Simplicity**: Single-file database, easier backup and portability

#### Changed
- **Default Backend**: Changed from ChromaDB to SQLite-vec in all configurations
- **Installation**: `install.py` now installs SQLite-vec dependencies by default
- **Documentation**: Updated all guides to recommend SQLite-vec as primary backend
- **Warnings**: Added deprecation warnings when ChromaDB backend is used
- **Migration Prompts**: Server now prompts for migration when ChromaDB data is detected

#### Migration Guide
1. **Backup your data**: `python scripts/create_backup.py`
2. **Run migration**: `python scripts/migrate_to_sqlite_vec.py`
3. **Update configuration**: Set `MCP_MEMORY_STORAGE_BACKEND=sqlite_vec`
4. **Restart server**: Your memories are now in SQLite-vec format

#### Backward Compatibility
- ChromaDB backend still functions but displays deprecation warnings
- Existing ChromaDB installations continue to work until v6.0.0
- Migration tools provided for smooth transition
- All APIs remain unchanged regardless of backend

## [4.6.1] - 2025-08-14

### 🐛 **Bug Fixes**

#### Fixed
- **Export/Import Script Database Path Detection**: Fixed critical bug in memory export and import scripts
  - Export script now properly respects `SQLITE_VEC_PATH` configuration from `config.py`
  - Import script now properly respects `SQLITE_VEC_PATH` configuration from `config.py`
  - Scripts now use environment variables like `MCP_MEMORY_SQLITE_PATH` correctly
  - Fixed issue where export/import would use wrong database path, missing actual memories
  - Added support for custom database paths via `--db-path` argument
  - Ensures export captures all memories from the configured database location
  - Ensures import writes to the correct configured database location

#### Enhanced
- **Export/Import Script Configuration**: Improved database path detection logic
  - Falls back gracefully when SQLite-vec backend is not configured
  - Maintains compatibility with different storage backend configurations
  - Added proper imports for configuration variables

#### Technical Details
- Modified `scripts/sync/export_memories.py` to use `SQLITE_VEC_PATH` instead of `BASE_DIR`
- Modified `scripts/sync/import_memories.py` to use `SQLITE_VEC_PATH` instead of `BASE_DIR`
- Updated `get_default_db_path()` functions in both scripts to check storage backend configuration
- Added version bump to exporter metadata for tracking
- Added `get_all_memories()` method to `SqliteVecMemoryStorage` for proper export functionality

## [4.6.0] - 2025-08-14

### ✨ **New Features**

#### Added
- **Custom SSL Certificate Support**: Added environment variable configuration for SSL certificates
  - New `MCP_SSL_CERT_FILE` environment variable for custom certificate path
  - New `MCP_SSL_KEY_FILE` environment variable for custom private key path
  - Maintains backward compatibility with self-signed certificate generation
  - Enables production deployments with proper SSL certificates (e.g., mkcert, Let's Encrypt)

#### Enhanced
- **HTTPS Server Configuration**: Improved certificate validation and error handling
  - Certificate file existence validation before server startup
  - Clear error messages for missing certificate files
  - Logging improvements for certificate source identification

#### Documentation
- **SSL/TLS Setup Guide**: Added comprehensive SSL configuration documentation
  - Integration guide for [mkcert](https://github.com/FiloSottile/mkcert) for local development
  - Example HTTPS startup script template
  - Client CA installation instructions for multiple operating systems

## [4.5.2] - 2025-08-14

### 🐛 **Bug Fixes & Documentation**

#### Fixed
- **JSON Protocol Compatibility**: Resolved debug output contaminating MCP JSON-RPC communication
  - Fixed unconditional debug print statements causing "Unexpected token" errors in Claude Desktop logs
  - Added client detection checks to `TOOL CALL INTERCEPTED` and `Processing tool` debug messages
  - Ensures clean JSON-only output for Claude Desktop while preserving debug output for LM Studio

#### Enhanced
- **Universal README Documentation**: Transformed from Claude Desktop-specific to universal AI client focus
  - Updated opening description to emphasize compatibility with "AI applications and development environments"
  - Added prominent compatibility badges for Cursor, WindSurf, LM Studio, Zed, and other AI clients
  - Moved comprehensive client compatibility table to prominent position in documentation
  - Expanded client support details for 13+ different AI applications and IDEs
  - Added multi-client benefits section highlighting cross-tool memory sharing capabilities
  - Updated examples and Docker configurations to be client-agnostic

#### Documentation
- **Improved Client Visibility**: Enhanced documentation structure for broader MCP ecosystem appeal
- **Balanced Examples**: Updated API examples to focus on universal MCP access rather than specific clients
- **Clear Compatibility Matrix**: Detailed status and configuration for each supported AI client

## [4.5.1] - 2025-08-13

### 🎯 **Enhanced Multi-Client Support**

#### Added
- **Intelligent Client Detection**: Automatic detection of MCP client type
  - Detects Claude Desktop, LM Studio, and other MCP clients
  - Uses process inspection and environment variables for robust detection
  - Falls back to strict JSON mode for unknown clients
  
- **Client-Aware Logging System**: Optimized output for different MCP clients
  - **Claude Desktop Mode**: Pure JSON-RPC protocol compliance
    - Suppresses diagnostic output to maintain clean JSON communication
    - Routes only WARNING/ERROR messages to stderr
    - Ensures maximum compatibility with Claude's strict parsing
  - **LM Studio Mode**: Enhanced diagnostic experience
    - Shows system diagnostics, dependency checks, and initialization status
    - Provides detailed feedback for troubleshooting
    - Maintains full INFO/DEBUG output to stdout

#### Enhanced
- **Improved Stability**: All diagnostic output is now conditional based on client type
  - 15+ print statements updated with client-aware logic
  - System diagnostics, dependency checks, and initialization messages
  - Docker mode detection and standalone mode indicators

#### Technical Details
- Added `psutil` dependency for process-based client detection
- Implemented `DualStreamHandler` with client-aware routing
- Environment variable support: `CLAUDE_DESKTOP=1` or `LM_STUDIO=1` for manual override
- Maintains full backward compatibility with existing integrations

## [4.5.0] - 2025-08-12

### 🔄 **Database Synchronization System**

#### Added
- **Multi-Node Database Sync**: Complete Litestream-based synchronization for SQLite-vec databases
  - **JSON Export/Import**: Preserve timestamps and metadata across database migrations
  - **Litestream Integration**: Real-time database replication with conflict resolution
  - **3-Node Architecture**: Central server with replica nodes for distributed workflows
  - **Deduplication Logic**: Content hash-based duplicate prevention during imports
  - **Source Tracking**: Automatic tagging to identify memory origin machines

- **New Sync Module**: `src/mcp_memory_service/sync/`
  - `MemoryExporter`: Export memories to JSON with full metadata preservation
  - `MemoryImporter`: Import with intelligent deduplication and source tracking
  - `LitestreamManager`: Automated Litestream configuration and management

- **Sync Scripts Suite**: `scripts/sync/`
  - `export_memories.py`: Platform-aware memory export utility
  - `import_memories.py`: Central server import with merge statistics
  - `README.md`: Comprehensive usage documentation

#### Enhanced
- **Migration Tools**: Extended existing migration scripts to support sync workflows
- **Backup Integration**: Sync capabilities integrate with existing backup system
- **Health Monitoring**: Added sync status to health endpoints and monitoring

#### Documentation
- **Complete Sync Guide**: `docs/deployment/database-synchronization.md`
- **Technical Architecture**: Detailed setup and troubleshooting documentation
- **Migration Examples**: Updated migration documentation with sync procedures

#### Use Cases
- **Multi-Device Workflows**: Keep memories synchronized across Windows, macOS, and server
- **Team Collaboration**: Shared memory databases with individual client access
- **Backup and Recovery**: Real-time replication provides instant backup capability
- **Offline Capability**: Local replicas work offline, sync when reconnected

This release enables seamless database synchronization across multiple machines while preserving all memory metadata, timestamps, and source attribution.

## [4.4.0] - 2025-08-12

### 🚀 **Backup System Enhancements**

#### Added
- **SQLite-vec Backup Support**: Enhanced MCP backup system to fully support SQLite-vec backend
  - **Multi-Backend Support**: `dashboard_create_backup` now handles both ChromaDB and SQLite-vec databases
  - **Complete File Coverage**: Backs up main database, WAL, and SHM files for data integrity
  - **Metadata Generation**: Creates comprehensive backup metadata with size, file count, and backend info
  - **Error Handling**: Robust error handling and validation during backup operations

- **Automated Backup Infrastructure**: Complete automation solution for production deployments
  - **Backup Script**: `scripts/backup_sqlite_vec.sh` with 7-day retention policy
  - **Cron Setup**: `scripts/setup_backup_cron.sh` for easy daily backup scheduling
  - **Metadata Tracking**: JSON metadata files with backup timestamp, size, and source information
  - **Automatic Cleanup**: Old backup removal to prevent disk space issues

#### Enhanced
- **Backup Reliability**: Improved backup system architecture for production use
  - **Backend Detection**: Automatic detection and appropriate handling of storage backend
  - **File Integrity**: Proper handling of SQLite WAL mode with transaction log files
  - **Consistent Naming**: Standardized backup naming with timestamps
  - **Validation**: Pre-backup validation of source files and post-backup verification

#### Technical Details
- **Storage Backend**: Seamless support for both `sqlite_vec` and `chroma` backends
- **File Operations**: Safe file copying with proper permission handling
- **Scheduling**: Cron integration for hands-off automated backups
- **Monitoring**: Backup logs and status tracking for operational visibility

## [4.3.5] - 2025-08-12

### 🔧 **Critical Fix: Client Hostname Capture**

#### Fixed
- **Architecture Correction**: Fixed hostname capture to identify CLIENT machine instead of server machine
  - **Before**: Always captured server hostname (`narrowbox`) regardless of client
  - **After**: Prioritizes client-provided hostname, fallback to server hostname
  - **HTTP API**: Supports `client_hostname` in request body + `X-Client-Hostname` header
  - **MCP Server**: Added `client_hostname` parameter to store_memory tool
  - **Legacy Server**: Supports `client_hostname` in arguments dictionary
  - **Priority Order**: request body > HTTP header > server hostname fallback

#### Changed
- **Client Detection Logic**: Updated all three interfaces with proper client hostname detection
  - `memories.py`: Added Request parameter and header/body hostname extraction
  - `mcp_server.py`: Added client_hostname parameter with priority logic
  - `server.py`: Added client_hostname argument extraction with fallback
  - Maintains backward compatibility when `MCP_MEMORY_INCLUDE_HOSTNAME=false`

#### Documentation
- **Command Templates**: Updated repository templates with client hostname detection guidance
- **API Documentation**: Enhanced descriptions to clarify client vs server hostname capture
- **Test Documentation**: Added comprehensive test scenarios and verification steps

#### Technical Impact
- ✅ **Multi-device workflows**: Memories now correctly identify originating client machine
- ✅ **Audit trails**: Proper source attribution across different client connections
- ✅ **Remote deployments**: Works correctly when client and server are different machines
- ✅ **Backward compatible**: No breaking changes, respects environment variable setting

## [4.3.4] - 2025-08-12

### 🔧 **Optional Machine Identification**

#### Added
- **Environment-Controlled Machine Tracking**: Made machine identification optional via environment variable
  - New environment variable: `MCP_MEMORY_INCLUDE_HOSTNAME` (default: `false`)
  - When enabled, automatically adds machine hostname to all stored memories
  - Adds both `source:hostname` tag and hostname metadata field
  - Supports all interfaces: MCP server, HTTP API, and legacy server
  - Privacy-focused: disabled by default, enables multi-device workflows when needed

#### Changed
- **Memory Storage Enhancement**: All memory storage operations now support optional machine tracking
  - Updated `mcp_server.py` store_memory function with hostname logic
  - Enhanced HTTP API `/memories` endpoint with machine identification
  - Updated legacy `server.py` with consistent hostname tracking
  - Maintains backward compatibility with existing memory operations

#### Documentation
- **CLAUDE.md Updated**: Added `MCP_MEMORY_INCLUDE_HOSTNAME` environment variable documentation
- **Configuration Guide**: Explains optional hostname tracking for audit trails and multi-device setups

## [4.3.3] - 2025-08-12

### 🎯 **Claude Code Command Templates Enhancement**

#### Added
- **Machine Source Tracking**: All memory storage commands now automatically include machine hostname as a tag
  - Enables filtering memories by originating machine (e.g., `source:machine-name`)
  - Adds hostname to both tags and metadata for redundancy
  - Supports multi-device workflows and audit trails

#### Changed
- **Command Templates Updated**: All five memory command templates enhanced with:
  - Updated to use generic HTTPS endpoint (`https://memory.local:8443/`)
  - Proper API endpoint paths documented for all operations
  - Auto-save functionality without confirmation prompts
  - curl with `-k` flag for HTTPS self-signed certificates
  - Machine hostname tracking integrated throughout

#### Documentation
- `memory-store.md`: Added machine context and HTTPS configuration
- `memory-health.md`: Updated with specific health API endpoints
- `memory-search.md`: Added all search API endpoints and machine source search
- `memory-context.md`: Integrated machine tracking for session captures
- `memory-recall.md`: Updated with API endpoints and time parser limitations

## [4.3.2] - 2025-08-11

### 🎯 **Repository Organization & PyTorch Download Fix**

#### Fixed
- **PyTorch Repeated Downloads**: Completely resolved Claude Desktop downloading PyTorch (230MB+) on every startup
  - Root cause: UV package manager isolation prevented offline environment variables from taking effect
  - Solution: Created `scripts/memory_offline.py` launcher that sets offline mode BEFORE any imports
  - Updated Claude Desktop config to use Python directly instead of UV isolation
  - Added comprehensive offline mode configuration for HuggingFace transformers

- **Environment Variable Inheritance**: Fixed UV environment isolation issues
  - Implemented direct Python execution bypass for Claude Desktop integration
  - Added code-level offline setup in `src/mcp_memory_service/__init__.py` as fallback
  - Ensured cached model usage without network requests

#### Changed
- **Repository Structure**: Major cleanup and reorganization of root directory
  - Moved documentation files to appropriate `/docs` subdirectories
  - Consolidated guides in `docs/guides/`, technical docs in `docs/technical/`
  - Moved deployment guides to `docs/deployment/`, installation to `docs/installation/`
  - Removed obsolete debug scripts and development notes
  - Moved service management scripts to `/scripts` directory

- **Documentation Organization**: Improved logical hierarchy
  - Claude Code compatibility → `docs/guides/claude-code-compatibility.md`
  - Setup guides → `docs/installation/` and `docs/guides/`
  - Technical documentation → `docs/technical/`
  - Integration guides → `docs/integrations/`

#### Technical Details
- **Offline Mode Implementation**: `scripts/memory_offline.py` sets `HF_HUB_OFFLINE=1` and `TRANSFORMERS_OFFLINE=1` before ML library imports
- **Config Optimization**: Updated Claude Desktop config templates for both Windows and general use
- **Cache Management**: Proper Windows cache path configuration for sentence-transformers and HuggingFace

#### Impact
- ✅ **Eliminated 230MB PyTorch downloads** - Startup time reduced from ~60s to ~3s
- ✅ **Professional repository structure** - Clean root directory with logical documentation hierarchy  
- ✅ **Improved maintainability** - Consolidated scripts and removed redundant files
- ✅ **Enhanced user experience** - No more frustrating download delays in Claude Desktop

This release resolves the persistent PyTorch download issue that affected Windows users and establishes a clean, professional repository structure suitable for enterprise deployment.

## [4.3.1] - 2025-08-11

### 🔧 **Critical Windows Installation Fixes**

#### Fixed
- **PyTorch-DirectML Compatibility**: Resolved major installation issues on Windows 11
  - Fixed installer attempting to install incompatible PyTorch 2.5.1 over working 2.4.1+DirectML setup
  - Added smart compatibility checking: PyTorch 2.4.x works with DirectML, 2.5.x doesn't
  - Enhanced `install_pytorch_windows()` to preserve existing compatible installations
  - Only installs torch-directml if PyTorch 2.4.1 exists without DirectML extensions
  
- **Corrupted Virtual Environment Recovery**: Fixed "module 'torch' has no attribute 'version'" errors
  - Implemented complete cleanup of corrupted `~orch` and `functorch` directories  
  - Added robust uninstall and reinstall process for broken PyTorch installations
  - Restored proper torch.version attribute functionality
  
- **Windows 11 Detection**: Fixed incorrect OS identification
  - Implemented registry-based Windows 11 detection using build numbers (≥22000)
  - Replaced unreliable platform detection with accurate registry lookups
  - Added system info caching to prevent duplicate detection calls

- **Installation Logging Improvements**: Enhanced installer feedback and debugging
  - Created built-in DualOutput logging system with UTF-8 encoding
  - Fixed character encoding issues in installation logs
  - Added comprehensive logging for PyTorch compatibility decisions

#### Changed
- **Installation Intelligence**: Installer now preserves working DirectML setups instead of force-upgrading
- **Error Prevention**: Added extensive pre-checks to prevent corrupted package installations
- **User Experience**: Clear messaging about PyTorch version compatibility and preservation decisions

#### Technical Details
- Enhanced PyTorch version detection and compatibility matrix
- Smart preservation of PyTorch 2.4.1 + torch-directml 0.2.5.dev240914 combinations
- Automatic cleanup of corrupted package directories during installation recovery
- Registry-based Windows version detection via `SOFTWARE\Microsoft\Windows NT\CurrentVersion`

This release resolves critical Windows installation failures that prevented successful PyTorch-DirectML setup, ensuring reliable DirectML acceleration on Windows 11 systems.

## [4.3.0] - 2025-08-10

### ⚡ **Developer Experience Improvements**

#### Added
- **Automated uv.lock Conflict Resolution**: Eliminates manual merge conflict resolution
  - Custom git merge driver automatically resolves `uv.lock` conflicts
  - Auto-runs `uv sync` after conflict resolution to ensure consistency
  - One-time setup script for contributors: `./scripts/setup-git-merge-drivers.sh`
  - Comprehensive documentation in README.md and CLAUDE.md

#### Technical
- Added `.gitattributes` configuration for `uv.lock` merge handling
- Created `scripts/uv-lock-merge.sh` custom merge driver script
- Added contributor setup script with automatic git configuration
- Enhanced development documentation with git setup instructions

This release significantly improves the contributor experience by automating the resolution of the most common merge conflicts in the repository.

## [4.2.0] - 2025-08-10

### 🔧 **Improved Client Compatibility**

#### Added
- **LM Studio Compatibility Layer**: Automatic handling of non-standard MCP notifications
  - Monkey patch for `notifications/cancelled` messages that aren't in the MCP specification
  - Graceful error handling prevents server crashes when LM Studio cancels operations
  - Debug logging for troubleshooting compatibility issues
  - Comprehensive documentation in `docs/LM_STUDIO_COMPATIBILITY.md`

#### Technical
- Added `lm_studio_compat.py` module with compatibility patches
- Applied patches automatically during server initialization
- Enhanced error handling in MCP protocol communication

This release significantly improves compatibility with LM Studio and other MCP clients while maintaining full backward compatibility with existing Claude Desktop integrations.

## [4.1.1] - 2025-08-10

### Fixed
- **macOS ARM64 Support**: Enhanced PyTorch installation for Apple Silicon
  - Proper dependency resolution for M1/M2/M3 Mac systems
  - Updated torch dependency requirements from `>=1.6.0` to `>=2.0.0` in `pyproject.toml`
  - Platform-specific installation instructions in `install.py`
  - Improved cross-platform dependency management

## [4.1.0] - 2025-08-06

### 🎯 **Full MCP Specification Compliance**

#### Added
- **Enhanced Resources System**: URI-based access to memory collections
  - `memory://stats` - Real-time database statistics and health metrics
  - `memory://tags` - Complete list of available memory tags
  - `memory://recent/{n}` - Access to N most recent memories
  - `memory://tag/{tagname}` - Query memories by specific tag
  - `memory://search/{query}` - Dynamic search with structured results
  - Resource templates for parameterized queries
  - JSON responses for all resource endpoints

- **Guided Prompts Framework**: Interactive workflows for memory operations
  - `memory_review` - Review and organize memories from specific time periods
  - `memory_analysis` - Analyze patterns, themes, and tag distributions
  - `knowledge_export` - Export memories in JSON, Markdown, or Text formats
  - `memory_cleanup` - Identify and remove duplicate or outdated memories
  - `learning_session` - Store structured learning notes with automatic categorization
  - Each prompt includes proper argument schemas and validation

- **Progress Tracking System**: Real-time notifications for long operations
  - Progress notifications with percentage completion
  - Operation IDs for tracking concurrent tasks
  - Enhanced `delete_by_tags` with step-by-step progress
  - Enhanced `dashboard_optimize_db` with operation stages
  - MCP-compliant progress notification protocol

#### Changed
- Extended `MemoryStorage` base class with helper methods for resources
- Enhanced `Memory` and `MemoryQueryResult` models with `to_dict()` methods
- Improved server initialization with progress tracking state management

#### Technical
- Added `send_progress_notification()` method to MemoryServer
- Implemented `get_stats()`, `get_all_tags()`, `get_recent_memories()` in storage base
- Full backward compatibility maintained with existing operations

This release brings the MCP Memory Service to full compliance with the Model Context Protocol specification, enabling richer client interactions and better user experience through structured data access and guided workflows.

## [4.0.1] - 2025-08-04

### Fixed
- **MCP Protocol Validation**: Resolved critical ID validation errors affecting integer/string ID handling
- **Embedding Model Loading**: Fixed model loading failures in offline environments
- **Semantic Search**: Restored semantic search functionality that was broken in 4.0.0
- **Version Consistency**: Fixed version mismatch between `__init__.py` and `pyproject.toml`

### Technical
- Enhanced flexible ID validation for MCP protocol compliance
- Improved error handling for embedding model initialization
- Corrected version bumping process for patch releases

## [4.0.0] - 2025-08-04

### 🚀 **Major Release: Production-Ready Remote MCP Memory Service**

#### Added
- **Native MCP-over-HTTP Protocol**: Direct MCP protocol support via FastAPI without Node.js bridge
- **Remote Server Deployment**: Full production deployment capability with remote access
- **Cross-Device Memory Access**: Validated multi-device memory synchronization
- **Comprehensive Documentation**: Complete deployment guides and remote access documentation

#### Changed
- **Architecture Evolution**: Transitioned from local experimental service to production infrastructure
- **Protocol Compliance**: Applied MCP protocol refactorings with flexible ID validation
- **Docker CI/CD**: Fixed and operationalized Docker workflows for automated deployment
- **Repository Maintenance**: Comprehensive cleanup and branch management

#### Production Validation
- Successfully deployed server running at remote endpoints with 65+ memories
- SQLite-vec backend validated (1.7MB database, 384-dim embeddings)
- all-MiniLM-L6-v2 model loaded and operational
- Full MCP tool suite available and tested

#### Milestones Achieved
- GitHub Issue #71 (remote access) completed
- GitHub Issue #72 (bridge deprecation) resolved
- Production deployment proven successful

## [4.0.0-beta.1] - 2025-08-03

### Added
- **Dual-Service Architecture**: Combined HTTP Dashboard + Native MCP Protocol
- **FastAPI MCP Integration**: Complete integration for native remote access
- **Direct MCP-over-HTTP**: Eliminated dependency on Node.js bridge

### Changed
- **Remote Access Solution**: Resolved remote memory service access (Issue #71)
- **Bridge Deprecation**: Deprecated Node.js bridge in favor of direct protocol
- **Docker Workflows**: Fixed CI/CD pipeline for automated testing

### Technical
- Maintained backward compatibility for existing HTTP API users
- Repository cleanup and branch management improvements
- Significant architectural evolution while preserving existing functionality

## [4.0.0-alpha.1] - 2025-08-03

### Added
- **Initial FastAPI MCP Server**: First implementation of native MCP server structure
- **MCP Protocol Endpoints**: Added core MCP protocol endpoints to FastAPI server
- **Hybrid Support**: Initial HTTP+MCP hybrid architecture support

### Changed
- **Server Architecture**: Began transition from pure HTTP to MCP-native implementation
- **Remote Access Configuration**: Initial configuration for remote server access
- **Protocol Implementation**: Started implementing MCP specification compliance

### Technical
- Validated local testing with FastAPI MCP server
- Fixed `mcp.run()` syntax issues
- Established foundation for dual-protocol support

## [3.3.4] - 2025-08-03

### Fixed
- **Multi-Client Backend Selection**: Fixed hardcoded sqlite_vec backend in multi-client configuration
  - Configuration functions now properly accept and use storage_backend parameter
  - Chosen backend is correctly passed through entire multi-client setup flow
  - M1 Macs with MPS acceleration now correctly use ChromaDB when selected
  - SQLite pragmas only applied when sqlite_vec is actually chosen

### Changed
- **Configuration Instructions**: Updated generic configuration to reflect chosen backend
- **Backend Flexibility**: All systems now get optimal backend configuration in multi-client mode

### Technical
- Resolved Issue #73 affecting M1 Mac users
- Ensures proper backend-specific configuration for all platforms
- Version bump to 3.3.4 for critical fix release

## [3.3.3] - 2025-08-02

### 🔒 **SSL Certificate & MCP Bridge Compatibility**

#### Fixed
- **SSL Certificate Generation**: Now generates certificates with proper Subject Alternative Names (SANs) for multi-hostname/IP compatibility
  - Auto-detects local machine IP address dynamically (no hardcoded IPs)
  - Includes `DNS:memory.local`, `DNS:localhost`, `DNS:*.local` 
  - Includes `IP:127.0.0.1`, `IP:::1` (IPv6), and auto-detected local IP
  - Environment variable support: `MCP_SSL_ADDITIONAL_IPS`, `MCP_SSL_ADDITIONAL_HOSTNAMES`
- **Node.js MCP Bridge Compatibility**: Resolved SSL handshake failures when connecting from Claude Code
  - Added missing MCP protocol methods: `initialize`, `tools/list`, `tools/call`, `notifications/initialized`
  - Enhanced error handling with exponential backoff retry logic (3 attempts, max 5s delay)
  - Comprehensive request/response logging with unique request IDs
  - Improved HTTPS client configuration with custom SSL agent
  - Reduced timeout from 30s to 10s for faster failure detection
  - Removed conflicting Host headers that caused SSL verification issues

#### Changed
- **Certificate Security**: CN changed from `localhost` to `memory.local` for better hostname matching
- **HTTP Client**: Enhanced connection management with explicit port handling and connection close headers
- **Logging**: Added detailed SSL handshake and request flow debugging

#### Environment Variables
- `MCP_SSL_ADDITIONAL_IPS`: Comma-separated list of additional IP addresses to include in certificate
- `MCP_SSL_ADDITIONAL_HOSTNAMES`: Comma-separated list of additional hostnames to include in certificate

This release resolves SSL connectivity issues that prevented Claude Code from connecting to remote MCP Memory Service instances across different networks and deployment environments.

## [3.3.2] - 2025-08-02

### 📚 **Enhanced Documentation & API Key Management**

#### Changed
- **API Key Documentation**: Comprehensive improvements to authentication guides
  - Enhanced multi-client server documentation with security best practices
  - Detailed API key generation and configuration instructions
  - Updated service installation guide with authentication setup
  - Improved CLAUDE.md with API key environment variable explanations

#### Technical
- **Documentation Quality**: Enhanced authentication documentation across multiple guides
- **Security Guidance**: Clear instructions for production API key management
- **Cross-Reference Links**: Better navigation between related documentation sections

This release significantly improves the user experience for setting up secure, authenticated MCP Memory Service deployments.

## [3.3.1] - 2025-08-01

### 🔧 **Memory Statistics & Health Monitoring**

#### Added
- **Enhanced Health Endpoint**: Memory statistics integration for dashboard display
  - Added memory statistics to `/health` endpoint for real-time monitoring
  - Integration with dashboard UI for comprehensive system overview
  - Better visibility into database health and memory usage

#### Fixed
- **Dashboard Display**: Improved dashboard data integration and visualization support

#### Technical
- **Web App Enhancement**: Updated FastAPI app with integrated statistics endpoints
- **Version Synchronization**: Updated package version to maintain consistency

This release enhances monitoring capabilities and prepares the foundation for advanced dashboard features.

## [3.3.0] - 2025-07-31

### 🎨 **Modern Professional Dashboard UI**

#### Added
- **Professional Dashboard Interface**: Complete UI overhaul for web interface
  - Modern, responsive design with professional styling
  - Real-time memory statistics display
  - Interactive memory search and management interface
  - Enhanced user experience for memory operations
  
#### Changed
- **Visual Identity**: Updated project branding with professional dashboard preview
- **User Interface**: Complete redesign of web-based memory management
- **Documentation Assets**: Added dashboard screenshots and visual documentation

#### Technical
- **Web App Modernization**: Updated FastAPI application with modern UI components
- **Asset Organization**: Proper structure for dashboard images and visual assets

This release transforms the web interface from a basic API into a professional, user-friendly dashboard for memory management.

## [3.2.0] - 2025-07-30

### 🛠️ **SQLite-vec Diagnostic & Repair Tools**

#### Added
- **Comprehensive Diagnostic Tools**: Advanced SQLite-vec backend analysis and repair
  - Database integrity checking and validation
  - Embedding consistency verification tools
  - Memory preservation during repairs and migrations  
  - Automated repair workflows for corrupted databases

#### Fixed
- **SQLite-vec Embedding Issues**: Resolved critical embedding problems causing zero search results
  - Fixed embedding dimension mismatches
  - Resolved database schema inconsistencies
  - Improved embedding generation and storage reliability

#### Technical
- **Migration Tools**: Enhanced migration utilities to preserve existing memories during backend transitions
- **Diagnostic Scripts**: Comprehensive database analysis and repair automation

This release significantly improves SQLite-vec backend reliability and provides tools for database maintenance and recovery.

## [3.1.0] - 2025-07-30

### 🔧 **Cross-Platform Service Installation**

#### Added
- **Universal Service Installation**: Complete cross-platform service management
  - Linux systemd service installation and configuration
  - macOS LaunchAgent/LaunchDaemon support
  - Windows Service installation and management
  - Unified service utilities across all platforms

#### Changed
- **Installation Experience**: Streamlined service setup for all operating systems
- **Service Management**: Consistent service control across platforms
- **Documentation**: Enhanced service installation guides

#### Technical
- **Platform-Specific Scripts**: Dedicated installation scripts for each operating system
- **Service Configuration**: Proper service definitions and startup configurations
- **Cross-Platform Utilities**: Unified service management tools

This release enables easy deployment of MCP Memory Service as a system service on any major operating system.

## [3.0.0] - 2025-07-29

### 🚀 MAJOR RELEASE: Autonomous Multi-Client Memory Service

This is a **major architectural evolution** transforming MCP Memory Service from a development tool into a production-ready, intelligent memory system with autonomous processing capabilities.

### Added
#### 🧠 **Dream-Inspired Consolidation System**
- **Autonomous Memory Processing**: Fully autonomous consolidation system inspired by human cognitive processes
- **Exponential Decay Scoring**: Memory aging with configurable retention periods (critical: 365d, reference: 180d, standard: 30d, temporary: 7d)
- **Creative Association Discovery**: Automatic discovery of semantic connections between memories (similarity range 0.3-0.7)
- **Semantic Clustering**: DBSCAN algorithm for intelligent memory grouping (minimum 5 memories per cluster)
- **Memory Compression**: Statistical summarization with 500-character limits while preserving originals
- **Controlled Forgetting**: Relevance-based memory archival system (threshold 0.1, 90-day access window)
- **Automated Scheduling**: Configurable consolidation schedules (daily 2AM, weekly Sunday 3AM, monthly 1st 4AM)
- **Zero-AI Dependencies**: Operates entirely offline using existing embeddings and mathematical algorithms

#### 🌐 **Multi-Client Server Architecture**
- **HTTPS Server**: Production-ready FastAPI server with auto-generated SSL certificates
- **mDNS Service Discovery**: Zero-configuration automatic service discovery (`MCP Memory._mcp-memory._tcp.local.`)
- **Server-Sent Events (SSE)**: Real-time updates with 30s heartbeat intervals for all connected clients
- **Multi-Interface Support**: Service advertisement across all network interfaces (WiFi, Ethernet, Docker, etc.)
- **API Authentication**: Secure API key-based authentication system
- **Cross-Platform Discovery**: Works on Windows, macOS, and Linux with standard mDNS/Bonjour

#### 🚀 **Production Deployment System**
- **Systemd Auto-Startup**: Complete systemd service integration for automatic startup on boot
- **Service Management**: Professional service control scripts with start/stop/restart/status/logs/health commands
- **User-Space Service**: Runs as regular user (not root) for enhanced security
- **Auto-Restart**: Automatic service recovery on failures with 10-second restart delay
- **Journal Logging**: Integrated with systemd journal for professional log management
- **Health Monitoring**: Built-in health checks and monitoring endpoints

#### 📖 **Comprehensive Documentation**
- **Complete Setup Guide**: 100+ line comprehensive production deployment guide
- **Production Quick Start**: Streamlined production deployment instructions
- **Service Management**: Full service lifecycle documentation
- **Troubleshooting**: Detailed problem resolution guides
- **Network Configuration**: Firewall and mDNS setup instructions

### Enhanced
#### 🔧 **Improved Server Features**
- **Enhanced SSE Implementation**: Restored full Server-Sent Events functionality with connection statistics
- **Network Optimization**: Multi-interface service discovery and connection handling
- **Configuration Management**: Environment-based configuration with secure defaults
- **Error Handling**: Comprehensive error handling and recovery mechanisms

#### 🛠️ **Developer Experience**
- **Debug Tools**: Service debugging and testing utilities
- **Installation Scripts**: One-command installation and configuration
- **Management Scripts**: Easy service lifecycle management
- **Archive Organization**: Clean separation of development and production files

### Configuration
#### 🔧 **New Environment Variables**
- `MCP_CONSOLIDATION_ENABLED`: Enable/disable autonomous consolidation (default: true)
- `MCP_MDNS_ENABLED`: Enable/disable mDNS service discovery (default: true)
- `MCP_MDNS_SERVICE_NAME`: Customizable service name for discovery (default: "MCP Memory")
- `MCP_HTTPS_ENABLED`: Enable HTTPS with auto-generated certificates (default: true)
- `MCP_HTTP_HOST`: Server bind address (default: 0.0.0.0 for multi-client)
- `MCP_HTTP_PORT`: Server port (default: 8000)
- Consolidation timing controls: `MCP_SCHEDULE_DAILY`, `MCP_SCHEDULE_WEEKLY`, `MCP_SCHEDULE_MONTHLY`

### Breaking Changes
- **Architecture Change**: Single-client MCP protocol → Multi-client HTTPS server architecture
- **Service Discovery**: Manual configuration → Automatic mDNS discovery
- **Deployment Model**: Development script → Production systemd service
- **Access Method**: Direct library import → HTTP API with authentication

### Migration
- **Client Configuration**: Update to use HTTP-MCP bridge with auto-discovery
- **Service Deployment**: Install systemd service for production use
- **Network Setup**: Configure firewall for ports 8000/tcp (HTTPS) and 5353/udp (mDNS)
- **API Access**: Use generated API key for authentication

### Technical Details
- **Consolidation Algorithm**: Mathematical approach using existing embeddings without external AI
- **Service Architecture**: FastAPI + uvicorn + systemd for production deployment
- **Discovery Protocol**: RFC-compliant mDNS service advertisement
- **Security**: User-space execution, API key authentication, HTTPS encryption
- **Storage**: Continues to support both ChromaDB and SQLite-vec backends

---

## [2.2.0] - 2025-07-29

### Added
- **Claude Code Commands Integration**: 5 conversational memory commands following CCPlugins pattern
  - `/memory-store`: Store information with context and smart tagging
  - `/memory-recall`: Time-based memory retrieval with natural language
  - `/memory-search`: Tag and content-based semantic search
  - `/memory-context`: Capture current session and project context
  - `/memory-health`: Service health diagnostics and statistics
- **Optional Installation System**: Integrated command installation into main installer
  - New CLI arguments: `--install-claude-commands`, `--skip-claude-commands-prompt`
  - Intelligent prompting during installation when Claude Code CLI is detected
  - Automatic backup of existing commands with timestamps
- **Command Management Utilities**: Standalone installation and management script
  - `scripts/claude_commands_utils.py` for manual command installation
  - Cross-platform support with comprehensive error handling
  - Prerequisites testing and service connectivity validation
- **Context-Aware Operations**: Commands understand project and session context
  - Automatic project detection from current directory and git repository
  - Smart tag generation based on file types and development context
  - Session analysis and summarization capabilities
- **Auto-Discovery Integration**: Commands automatically locate MCP Memory Service
  - Uses existing mDNS service discovery functionality
  - Graceful fallback when service is unavailable
  - Backend-agnostic operation (works with both ChromaDB and SQLite-vec)

### Changed
- Updated main README.md with Claude Code commands feature documentation
- Enhanced `docs/guides/claude-code-integration.md` with comprehensive command usage guide
- Updated installation documentation to include new command options
- Version bump from 2.1.0 to 2.2.0 for significant feature addition

### Documentation
- Added detailed command descriptions and usage examples
- Created comparison guide between conversational commands and MCP server registration
- Enhanced troubleshooting documentation for both integration methods
- Added `claude_commands/README.md` with complete command reference

## [2.1.0] - 2025-07-XX

### Added
- **mDNS Service Discovery**: Zero-configuration networking with automatic service discovery
- **HTTPS Support**: SSL/TLS support with automatic self-signed certificate generation
- **Enhanced HTTP-MCP Bridge**: Auto-discovery mode with health validation and fallback
- **Zero-Config Deployment**: No manual endpoint configuration needed for local networks

### Changed
- Updated service discovery to use `_mcp-memory._tcp.local.` service type
- Enhanced HTTP server with SSL certificate generation capabilities
- Improved multi-client coordination with automatic discovery

## [2.0.0] - 2025-07-XX

### Added
- **Dream-Inspired Memory Consolidation**: Autonomous memory management system
- **Multi-layered Time Horizons**: Daily, weekly, monthly, quarterly, yearly consolidation
- **Creative Association Discovery**: Finding non-obvious connections between memories
- **Semantic Clustering**: Automatic organization of related memories
- **Intelligent Compression**: Preserving key information while reducing storage
- **Controlled Forgetting**: Safe archival and recovery systems
- **Performance Optimization**: Efficient processing of 10k+ memories
- **Health Monitoring**: Comprehensive error handling and alerts

### Changed
- Major architecture updates for consolidation system
- Enhanced storage backends with consolidation support
- Improved multi-client coordination capabilities

## [1.0.0] - 2025-07-XX

### Added
- Initial stable release
- Core memory operations (store, retrieve, search, recall)
- ChromaDB and SQLite-vec storage backends
- Cross-platform compatibility
- Claude Desktop integration
- Basic multi-client support

## [0.1.0] - 2025-07-XX

### Added
- Initial development release
- Basic memory storage and retrieval functionality
- ChromaDB integration
- MCP server implementation<|MERGE_RESOLUTION|>--- conflicted
+++ resolved
@@ -4,13 +4,6 @@
 
 The format is based on [Keep a Changelog](https://keepachangelog.com/en/1.0.0/), and this project adheres to [Semantic Versioning](https://semver.org/spec/v2.0.0.html).
 
-<<<<<<< HEAD
-## [5.1.0] - 2025-08-16
-
-### 🚀 **Native Cloudflare Backend Integration**
-
-This minor release introduces native Cloudflare integration as a third storage backend option alongside SQLite-vec and ChromaDB, providing global distribution, automatic scaling, and enterprise-grade infrastructure.
-=======
 ## [6.2.1] - 2025-08-20
 
 ### 🐛 **CRITICAL BUG FIXES: Memory Listing and Search Index**
@@ -631,7 +624,6 @@
 ### 🚀 **MAJOR FEATURE: Native Cloudflare Backend Integration**
 
 This major release introduces native Cloudflare integration as a third storage backend option alongside SQLite-vec and ChromaDB, providing global distribution, automatic scaling, and enterprise-grade infrastructure, integrated with the existing Memory Awareness system.
->>>>>>> ce6eda0a
 
 #### Added
 - **Native Cloudflare Backend Support**: Complete implementation using Cloudflare's edge computing platform
@@ -688,23 +680,17 @@
 python scripts/migrate_to_cloudflare.py --source chroma
 ```
 
-<<<<<<< HEAD
-=======
 #### Memory Awareness Integration
 - **Full Compatibility**: Cloudflare backend works seamlessly with Phase 1 and Phase 2 Memory Awareness
 - **Cross-Session Intelligence**: Session tracking and conversation threading supported
 - **Dynamic Context Updates**: Real-time memory loading during conversations
 - **Global Performance**: Enhances Memory Awareness with <100ms global response times
 
->>>>>>> ce6eda0a
 #### Compatibility
 - Fully backward compatible with existing SQLite-vec and ChromaDB backends
 - No breaking changes to existing APIs or configurations
 - Supports all existing MCP operations and features
-<<<<<<< HEAD
-=======
 - Compatible with all existing Memory Awareness hooks and functionality
->>>>>>> ce6eda0a
 
 ## [5.0.1] - 2025-08-15
 
