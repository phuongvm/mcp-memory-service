--- conflicted
+++ resolved
@@ -11,17 +11,9 @@
     volumes:
       # Single data directory for all storage
       - ./data:/app/data
-<<<<<<< HEAD
       - ./data/backups:/app/backups
       - ./data/sqlite_db:/app/sqlite_db
 
-=======
-
-      # Model cache (prevents re-downloading models on each restart)
-      # Uncomment the following line to persist Hugging Face models
-      # - ${HOME}/.cache/huggingface:/root/.cache/huggingface
-    
->>>>>>> 66152de5
     environment:
       # Mode selection
       - MCP_MODE=${MCP_MODE:-mcp}
@@ -63,13 +55,10 @@
       - PYTHONUNBUFFERED=1
       - PYTHONPATH=/app/src
 
-<<<<<<< HEAD
-=======
       # Offline mode (uncomment if models are pre-cached and network is restricted)
       # - HF_HUB_OFFLINE=1
       # - TRANSFORMERS_OFFLINE=1
     
->>>>>>> 66152de5
     # Use the unified entrypoint
     entrypoint: ["/usr/local/bin/docker-entrypoint-unified.sh"]
 
