--- conflicted
+++ resolved
@@ -236,30 +236,11 @@
                 # ONNX embeddings don't require sentence-transformers, but we still need to initialize the database
                 # Continue with database initialization below
                 
-<<<<<<< HEAD
-            # Lazy load sentence-transformers - try to install if not available (only if ONNX disabled)
-            if not USE_ONNX:
-                global SENTENCE_TRANSFORMERS_AVAILABLE
-                if not SENTENCE_TRANSFORMERS_AVAILABLE:
-                    logger.info("sentence-transformers not available, attempting to install...")
-                    try:
-                        import subprocess
-                        import sys
-                        subprocess.check_call([sys.executable, "-m", "pip", "install", "sentence-transformers", "torch"])
-                        logger.info("Successfully installed sentence-transformers and torch")
-                        # Re-import after installation
-                        from sentence_transformers import SentenceTransformer
-                        SENTENCE_TRANSFORMERS_AVAILABLE = True
-                    except Exception as e:
-                        logger.error(f"Failed to install sentence-transformers: {e}")
-                        raise ImportError("sentence-transformers is not available and could not be installed automatically. Install with: pip install sentence-transformers torch")
-=======
             # Check sentence-transformers availability (only if ONNX disabled)
             if not USE_ONNX:
                 global SENTENCE_TRANSFORMERS_AVAILABLE
                 if not SENTENCE_TRANSFORMERS_AVAILABLE:
                     raise ImportError("sentence-transformers is not available. Install with: pip install sentence-transformers torch")
->>>>>>> 66152de5
             
             # Check if extension loading is supported
             extension_supported, support_message = self._check_extension_support()
@@ -986,7 +967,6 @@
                 try:
                     content_hash, content, tags_str, memory_type, metadata_str, created_at, updated_at, created_at_iso, updated_at_iso = row
                     
-<<<<<<< HEAD
                     # Parse tags - handle multiple formats found in database (same logic as _row_to_memory)
                     memory_tags = []
                     if tags_str:
@@ -1026,11 +1006,6 @@
                     
                     # Parse metadata
                     metadata = json.loads(metadata_str) if metadata_str else {}
-=======
-                    # Parse tags and metadata
-                    memory_tags = [tag.strip() for tag in tags_str.split(",") if tag.strip()] if tags_str else []
-                    metadata = self._safe_json_loads(metadata_str, "memory_metadata")
->>>>>>> 66152de5
                     
                     memory = Memory(
                         content=content,
@@ -1818,7 +1793,6 @@
     def _row_to_memory(self, row) -> Optional[Memory]:
         """Convert database row to Memory object."""
         try:
-<<<<<<< HEAD
             content_hash, content, tags_str, memory_type, metadata_str, created_at, updated_at, created_at_iso, updated_at_iso = row
             
             # Parse tags - handle multiple formats found in database
@@ -1845,7 +1819,6 @@
                         # Standard comma-separated format
                         tags = [tag.strip() for tag in tags_str.split(",") if tag.strip()]
             
-=======
             # Handle both 9-column (without embedding) and 10-column (with embedding) rows
             content_hash, content, tags_str, memory_type, metadata_str, created_at, updated_at, created_at_iso, updated_at_iso = row[:9]
             embedding_blob = row[9] if len(row) > 9 else None
@@ -1853,7 +1826,6 @@
             # Parse tags (comma-separated format)
             tags = [tag.strip() for tag in tags_str.split(",") if tag.strip()] if tags_str else []
 
->>>>>>> 66152de5
             # Parse metadata
             metadata = self._safe_json_loads(metadata_str, "get_by_hash")
 
