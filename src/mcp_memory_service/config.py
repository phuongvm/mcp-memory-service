--- conflicted
+++ resolved
@@ -206,8 +206,6 @@
 else:
     SQLITE_VEC_PATH = None
 
-<<<<<<< HEAD
-=======
 # ONNX Configuration
 USE_ONNX = os.getenv('MCP_MEMORY_USE_ONNX', '').lower() in ('1', 'true', 'yes')
 if USE_ONNX:
@@ -216,7 +214,6 @@
     ONNX_MODEL_CACHE = os.path.join(BASE_DIR, 'onnx_models')
     os.makedirs(ONNX_MODEL_CACHE, exist_ok=True)
 
->>>>>>> ce6eda0a
 # Cloudflare specific configuration
 if STORAGE_BACKEND == 'cloudflare':
     # Required Cloudflare settings
