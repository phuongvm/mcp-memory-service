# Copyright 2024 Heinrich Krupp
#
# Licensed under the Apache License, Version 2.0 (the "License");
# you may not use this file except in compliance with the License.
# You may obtain a copy of the License at
#
#     http://www.apache.org/licenses/LICENSE-2.0
#
# Unless required by applicable law or agreed to in writing, software
# distributed under the License is distributed on an "AS IS" BASIS,
# WITHOUT WARRANTIES OR CONDITIONS OF ANY KIND, either express or implied.
# See the License for the specific language governing permissions and
# limitations under the License.

"""
Search endpoints for the HTTP interface.

Provides semantic search, tag-based search, and time-based recall functionality.
"""

import logging
from typing import List, Optional, Dict, Any, TYPE_CHECKING
from datetime import datetime, timedelta, timezone

from fastapi import APIRouter, HTTPException, Depends, Query
from pydantic import BaseModel, Field

from ...storage.base import MemoryStorage
from ...models.memory import Memory, MemoryQueryResult
from ...config import OAUTH_ENABLED
from ..dependencies import get_storage
from .memories import MemoryResponse, memory_to_response
from ..sse import sse_manager, create_search_completed_event

# Constants
_TIME_SEARCH_CANDIDATE_POOL_SIZE = 100  # Number of candidates to retrieve for time filtering (reduced for performance)

# OAuth authentication imports (conditional)
if OAUTH_ENABLED or TYPE_CHECKING:
    from ..oauth.middleware import require_read_access, AuthenticationResult
else:
    # Provide type stubs when OAuth is disabled
    AuthenticationResult = None
    require_read_access = None

router = APIRouter()
logger = logging.getLogger(__name__)


# Request Models
class SemanticSearchRequest(BaseModel):
    """Request model for semantic similarity search."""
    query: str = Field(..., description="The search query for semantic similarity")
    n_results: int = Field(default=10, ge=1, le=100, description="Maximum number of results to return")
    similarity_threshold: Optional[float] = Field(None, ge=0.0, le=1.0, description="Minimum similarity score")


class TagSearchRequest(BaseModel):
    """Request model for tag-based search."""
    tags: List[str] = Field(..., description="List of tags to search for (ANY match)")
    match_all: bool = Field(default=False, description="If true, memory must have ALL tags; if false, ANY tag")


class TimeSearchRequest(BaseModel):
    """Request model for time-based search."""
    query: str = Field(..., description="Natural language time query (e.g., 'last week', 'yesterday')")
    n_results: int = Field(default=10, ge=1, le=100, description="Maximum number of results to return")
    semantic_query: Optional[str] = Field(None, description="Optional semantic query for relevance filtering within time range")


# Response Models
class SearchResult(BaseModel):
    """Individual search result with similarity score."""
    memory: MemoryResponse
    similarity_score: Optional[float] = Field(None, description="Similarity score (0-1, higher is more similar)")
    relevance_reason: Optional[str] = Field(None, description="Why this result was included")


class SearchResponse(BaseModel):
    """Response model for search operations."""
    results: List[SearchResult]
    total_found: int
    query: str
    search_type: str
    processing_time_ms: Optional[float] = None


def memory_query_result_to_search_result(query_result: MemoryQueryResult) -> SearchResult:
    """Convert MemoryQueryResult to SearchResult format."""
    return SearchResult(
        memory=memory_to_response(query_result.memory),
        similarity_score=query_result.relevance_score,
        relevance_reason=f"Semantic similarity: {query_result.relevance_score:.3f}" if query_result.relevance_score else None
    )


def memory_to_search_result(memory: Memory, reason: str = None) -> SearchResult:
    """Convert Memory to SearchResult format."""
    return SearchResult(
        memory=memory_to_response(memory),
        similarity_score=None,
        relevance_reason=reason
    )


@router.post("/search", response_model=SearchResponse, tags=["search"])
async def semantic_search(
    request: SemanticSearchRequest,
    storage: MemoryStorage = Depends(get_storage),
    user: AuthenticationResult = Depends(require_read_access) if OAUTH_ENABLED else None
):
    """
    Perform semantic similarity search on memory content.
    
    Uses vector embeddings to find memories with similar meaning to the query,
    even if they don't share exact keywords.
    """
    try:
        from ...services.memory_service import MemoryService
        
        # Use shared service for consistent logic
        memory_service = MemoryService(storage)
        result = await memory_service.retrieve_memory(
            query=request.query,
            n_results=request.n_results,
            similarity_threshold=request.similarity_threshold
        )
        
        # Convert service result to API response format
        search_results = []
        for item in result["results"]:
            # Convert memory response to MemoryResponse format
            memory_response = MemoryResponse(
                content=item["memory"]["content"],
                content_hash=item["memory"]["content_hash"],
                tags=item["memory"]["tags"],
                memory_type=item["memory"]["memory_type"],
                created_at=item["memory"]["created_at"],
                created_at_iso=None,  # Not provided by service
                updated_at=None,      # Not provided by service
                updated_at_iso=None,  # Not provided by service
                metadata=item["memory"]["metadata"]
            )
            
            search_result = SearchResult(
                memory=memory_response,
                similarity_score=item["similarity_score"],
                relevance_reason=item["relevance_reason"]
            )
            search_results.append(search_result)
        
        # Broadcast SSE event for search completion
        try:
            event = create_search_completed_event(
                query=result["query"],
                search_type=result["search_type"],
                results_count=result["total_found"],
                processing_time_ms=result["processing_time_ms"]
            )
            await sse_manager.broadcast_event(event)
        except Exception as e:
            logger.warning(f"Failed to broadcast search_completed event: {e}")
        
        return SearchResponse(
            results=search_results,
            total_found=result["total_found"],
            query=result["query"],
            search_type=result["search_type"],
            processing_time_ms=result["processing_time_ms"]
        )
        
    except Exception as e:
        logger.error(f"Semantic search failed: {str(e)}")
        raise HTTPException(status_code=500, detail="Search operation failed. Please try again.")


@router.post("/search/by-tag", response_model=SearchResponse, tags=["search"])
async def tag_search(
    request: TagSearchRequest,
    storage: MemoryStorage = Depends(get_storage),
    user: AuthenticationResult = Depends(require_read_access) if OAUTH_ENABLED else None
):
    """
    Search memories by tags.
    
    Finds memories that contain any of the specified tags (OR search) or
    all of the specified tags (AND search) based on the match_all parameter.
    """
    try:
        from ...services.memory_service import MemoryService
        
        # Use shared service for consistent logic
        memory_service = MemoryService(storage)
        result = await memory_service.search_by_tag(
            tags=request.tags,
            match_all=request.match_all
        )
        
        # Check for errors from service
        if "error" in result:
            raise HTTPException(status_code=400, detail=result["error"])
        
        # Convert service result to API response format
        search_results = []
        for item in result["results"]:
            # Convert memory response to MemoryResponse format
            memory_response = MemoryResponse(
                content=item["memory"]["content"],
                content_hash=item["memory"]["content_hash"],
                tags=item["memory"]["tags"],
                memory_type=item["memory"]["memory_type"],
                created_at=item["memory"]["created_at"],
                created_at_iso=None,  # Not provided by service
                updated_at=None,      # Not provided by service
                updated_at_iso=None,  # Not provided by service
                metadata=item["memory"]["metadata"]
            )
            
            search_result = SearchResult(
                memory=memory_response,
                similarity_score=item["similarity_score"],
                relevance_reason=item["relevance_reason"]
            )
            search_results.append(search_result)
        
        # Broadcast SSE event for search completion
        try:
            event = create_search_completed_event(
                query=result["query"],
                search_type=result["search_type"],
                results_count=result["total_found"],
                processing_time_ms=result["processing_time_ms"]
            )
            await sse_manager.broadcast_event(event)
        except Exception as e:
            logger.warning(f"Failed to broadcast search_completed event: {e}")
        
        return SearchResponse(
            results=search_results,
            total_found=result["total_found"],
            query=result["query"],
            search_type=result["search_type"],
            processing_time_ms=result["processing_time_ms"]
        )
        
    except HTTPException:
        raise
    except Exception as e:
        raise HTTPException(status_code=500, detail=f"Tag search failed: {str(e)}")


@router.post("/search/by-time", response_model=SearchResponse, tags=["search"])
async def time_search(
    request: TimeSearchRequest,
    storage: MemoryStorage = Depends(get_storage),
    user: AuthenticationResult = Depends(require_read_access) if OAUTH_ENABLED else None
):
    """
    Search memories by time-based queries.
    
    Supports natural language time expressions like 'yesterday', 'last week',
    'this month', etc. Uses shared MemoryService for consistent logic.
    """
    try:
        from ...services.memory_service import MemoryService
        
        # Use shared service for consistent logic
        memory_service = MemoryService(storage)
        result = await memory_service.search_by_time(
            query=request.query,
            n_results=request.n_results
        )
        
        # Check for errors from service
        if "error" in result:
            raise HTTPException(
                status_code=400,
                detail=result["error"]
            )
        
<<<<<<< HEAD
        # Convert service result to API response format
        search_results = []
        for item in result["results"]:
            search_result = SearchResult(
                memory=MemoryResponse(
                    content=item["memory"]["content"],
                    content_hash=item["memory"]["content_hash"],
                    tags=item["memory"]["tags"],
                    memory_type=item["memory"]["memory_type"],
                    created_at=item["memory"]["created_at"],
                    created_at_iso=item["memory"]["created_at_iso"],
                    updated_at=item["memory"]["updated_at"],
                    updated_at_iso=item["memory"]["updated_at_iso"],
                    metadata=item["memory"]["metadata"]
                ),
                similarity_score=item["similarity_score"],
                relevance_reason=item["relevance_reason"]
            )
            search_results.append(search_result)
=======
        # Use semantic query if provided for relevance filtering, otherwise get recent memories
        if request.semantic_query and request.semantic_query.strip():
            # Semantic filtering: retrieve by similarity
            search_query = request.semantic_query.strip()
            query_results = await storage.retrieve(search_query, n_results=_TIME_SEARCH_CANDIDATE_POOL_SIZE)
        else:
            # No semantic filter: get recent memories chronologically
            recent_memories = await storage.get_recent_memories(n=_TIME_SEARCH_CANDIDATE_POOL_SIZE)
            query_results = [MemoryQueryResult(memory=m, relevance_score=1.0) for m in recent_memories]

        # Filter by time range using list comprehension
        filtered_memories = [
            result for result in query_results
            if result.memory.created_at and is_within_time_range(
                datetime.fromtimestamp(result.memory.created_at, tz=timezone.utc),
                time_filter
            )
        ]

        # Sort by recency (newest first) - CRITICAL for proper ordering
        # Handle potential None values with fallback to 0.0
        filtered_memories.sort(key=lambda r: r.memory.created_at or 0.0, reverse=True)

        # Limit results AFTER sorting
        filtered_memories = filtered_memories[:request.n_results]
        
        # Convert to search results
        search_results = [
            memory_query_result_to_search_result(result)
            for result in filtered_memories
        ]
        
        # Update relevance reason for time-based results
        for result in search_results:
            result.relevance_reason = f"Time match: {request.query}"
        
        processing_time = (time.time() - start_time) * 1000
>>>>>>> 66152de5
        
        return SearchResponse(
            results=search_results,
            total_found=result["total_found"],
            query=result["query"],
            search_type=result["search_type"],
            processing_time_ms=result["processing_time_ms"]
        )
        
    except HTTPException:
        raise
    except Exception as e:
        raise HTTPException(status_code=500, detail=f"Time search failed: {str(e)}")


@router.get("/search/similar/{content_hash}", response_model=SearchResponse, tags=["search"])
async def find_similar(
    content_hash: str,
    n_results: int = Query(default=10, ge=1, le=100, description="Number of similar memories to find"),
    storage: MemoryStorage = Depends(get_storage),
    user: AuthenticationResult = Depends(require_read_access) if OAUTH_ENABLED else None
):
    """
    Find memories similar to a specific memory identified by its content hash.
    
    Uses the content of the specified memory as a search query to find
    semantically similar memories.
    """
    try:
        from ...services.memory_service import MemoryService
        
        # Use shared service for consistent logic
        memory_service = MemoryService(storage)
        result = await memory_service.search_similar(
            content_hash=content_hash,
            limit=n_results
        )
        
        # Check for service-level errors
        if not result.get("success", True):
            raise HTTPException(
                status_code=404 if "not found" in result.get("message", "").lower() else 500,
                detail=result.get("message", "Similar search failed")
            )
        
        # Convert service result to API response format
        search_results = []
        for item in result["results"]:
            # Convert memory response to MemoryResponse format
            memory_response = MemoryResponse(
                content=item["memory"]["content"],
                content_hash=item["memory"]["content_hash"],
                tags=item["memory"]["tags"],
                memory_type=item["memory"]["memory_type"],
                created_at=item["memory"]["created_at"],
                created_at_iso=item["memory"]["created_at_iso"],
                updated_at=item["memory"]["updated_at"],
                updated_at_iso=item["memory"]["updated_at_iso"],
                metadata=item["memory"]["metadata"]
            )
            
            search_result = SearchResult(
                memory=memory_response,
                similarity_score=item["similarity_score"],
                relevance_reason=item["relevance_reason"]
            )
            search_results.append(search_result)
        
        return SearchResponse(
            results=search_results,
            total_found=result["total_found"],
            query=result["query"],
            search_type=result["search_type"],
            processing_time_ms=result["processing_time_ms"]
        )
        
    except HTTPException:
        raise
    except Exception as e:
        raise HTTPException(status_code=500, detail=f"Similar search failed: {str(e)}")


# Helper functions for time parsing
def parse_time_query(query: str) -> Optional[Dict[str, Any]]:
    """
    Parse natural language time queries into time ranges.

    This is a basic implementation - can be enhanced with more sophisticated
    natural language processing later.
    """
    query_lower = query.lower().strip()
    now = datetime.now(timezone.utc)
    
    # Define time mappings
    if query_lower in ['yesterday']:
        start = now - timedelta(days=1)
        end = now
        return {'start': start.replace(hour=0, minute=0, second=0), 'end': start.replace(hour=23, minute=59, second=59)}
    
    elif query_lower in ['today']:
        return {'start': now.replace(hour=0, minute=0, second=0), 'end': now}
    
    elif query_lower in ['last week', 'past week']:
        start = now - timedelta(weeks=1)
        return {'start': start, 'end': now}
    
    elif query_lower in ['last month', 'past month']:
        start = now - timedelta(days=30)
        return {'start': start, 'end': now}
    
    elif query_lower in ['this week']:
        # Start of current week (Monday)
        days_since_monday = now.weekday()
        start = now - timedelta(days=days_since_monday)
        return {'start': start.replace(hour=0, minute=0, second=0), 'end': now}
    
    elif query_lower in ['this month']:
        start = now.replace(day=1, hour=0, minute=0, second=0)
        return {'start': start, 'end': now}

    elif query_lower in ['last 2 weeks', 'past 2 weeks', 'last-2-weeks']:
        start = now - timedelta(weeks=2)
        return {'start': start, 'end': now}

    # Add more time expressions as needed
    return None


def is_within_time_range(memory_time: datetime, time_filter: Dict[str, Any]) -> bool:
    """Check if a memory's timestamp falls within the specified time range."""
    start_time = time_filter.get('start')
    end_time = time_filter.get('end')
    
    if start_time and end_time:
        return start_time <= memory_time <= end_time
    elif start_time:
        return memory_time >= start_time
    elif end_time:
        return memory_time <= end_time
    
    return True<|MERGE_RESOLUTION|>--- conflicted
+++ resolved
@@ -278,27 +278,10 @@
                 detail=result["error"]
             )
         
-<<<<<<< HEAD
-        # Convert service result to API response format
-        search_results = []
-        for item in result["results"]:
-            search_result = SearchResult(
-                memory=MemoryResponse(
-                    content=item["memory"]["content"],
-                    content_hash=item["memory"]["content_hash"],
-                    tags=item["memory"]["tags"],
-                    memory_type=item["memory"]["memory_type"],
-                    created_at=item["memory"]["created_at"],
-                    created_at_iso=item["memory"]["created_at_iso"],
-                    updated_at=item["memory"]["updated_at"],
-                    updated_at_iso=item["memory"]["updated_at_iso"],
-                    metadata=item["memory"]["metadata"]
-                ),
-                similarity_score=item["similarity_score"],
-                relevance_reason=item["relevance_reason"]
-            )
-            search_results.append(search_result)
-=======
+                status_code=400, 
+                detail=f"Could not parse time query: '{request.query}'. Try 'yesterday', 'last week', 'this month', etc."
+            )
+        
         # Use semantic query if provided for relevance filtering, otherwise get recent memories
         if request.semantic_query and request.semantic_query.strip():
             # Semantic filtering: retrieve by similarity
@@ -336,7 +319,6 @@
             result.relevance_reason = f"Time match: {request.query}"
         
         processing_time = (time.time() - start_time) * 1000
->>>>>>> 66152de5
         
         return SearchResponse(
             results=search_results,
