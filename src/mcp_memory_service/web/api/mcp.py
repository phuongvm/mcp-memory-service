"""
MCP (Model Context Protocol) endpoints for Claude Code integration.

This module provides MCP protocol endpoints that allow Claude Code clients
to directly access memory operations using the MCP standard.
"""

import asyncio
import logging
from typing import Dict, List, Any, Optional, Union, TYPE_CHECKING
from fastapi import APIRouter, HTTPException, Request, Depends
from fastapi.responses import JSONResponse
from pydantic import BaseModel

from ..dependencies import get_storage
from ...utils.hashing import generate_content_hash
<<<<<<< HEAD
from ...config import CONSOLIDATION_CONFIG
=======
from ...config import OAUTH_ENABLED

# Import OAuth dependencies only when needed
if OAUTH_ENABLED or TYPE_CHECKING:
    from ..oauth.middleware import require_read_access, require_write_access, AuthenticationResult
else:
    # Provide type stubs when OAuth is disabled
    AuthenticationResult = None
    require_read_access = None
    require_write_access = None
>>>>>>> 66152de5

logger = logging.getLogger(__name__)

router = APIRouter(prefix="/mcp", tags=["mcp"])


class MCPRequest(BaseModel):
    """MCP protocol request structure."""
    jsonrpc: str = "2.0"
    id: Optional[Union[str, int]] = None
    method: str
    params: Optional[Dict[str, Any]] = None


class MCPResponse(BaseModel):
    """MCP protocol response structure."""
    jsonrpc: str = "2.0"
    id: Optional[Union[str, int]] = None
    result: Optional[Dict[str, Any]] = None
    error: Optional[Dict[str, Any]] = None


class MCPTool(BaseModel):
    """MCP tool definition."""
    name: str
    description: str
    inputSchema: Dict[str, Any]


# Define MCP tools available
MCP_TOOLS = [
    MCPTool(
        name="store_memory",
        description="Store a new memory with optional tags, metadata, and client information",
        inputSchema={
            "type": "object",
            "properties": {
                "content": {"type": "string", "description": "The memory content to store"},
                "tags": {"type": "array", "items": {"type": "string"}, "description": "Optional tags for the memory"},
                "memory_type": {"type": "string", "description": "Optional memory type (e.g., 'note', 'reminder', 'fact')"},
                "metadata": {"type": "object", "description": "Additional metadata for the memory"},
                "client_hostname": {"type": "string", "description": "Client machine hostname for source tracking"}
            },
            "required": ["content"]
        }
    ),
    MCPTool(
        name="retrieve_memory", 
        description="Search and retrieve memories using semantic similarity",
        inputSchema={
            "type": "object",
            "properties": {
                "query": {"type": "string", "description": "Search query for finding relevant memories"},
                "limit": {"type": "integer", "description": "Maximum number of memories to return", "default": 10},
<<<<<<< HEAD
                "similarity_threshold": {"type": "number", "description": "Minimum similarity score threshold (0.0-1.0)", "default": CONSOLIDATION_CONFIG['similarity_threshold'], "minimum": 0.0, "maximum": 1.0}
=======
                "similarity_threshold": {"type": "number", "description": "Minimum similarity score threshold (0.0-1.0)", "default": 0.7, "minimum": 0.0, "maximum": 1.0}
            },
            "required": ["query"]
        }
    ),
    MCPTool(
        name="recall_memory",
        description="Retrieve memories using natural language time expressions and optional semantic search",
        inputSchema={
            "type": "object",
            "properties": {
                "query": {"type": "string", "description": "Natural language query specifying the time frame or content to recall"},
                "n_results": {"type": "integer", "description": "Maximum number of results to return", "default": 5}
>>>>>>> 66152de5
            },
            "required": ["query"]
        }
    ),
    MCPTool(
        name="search_by_tag",
        description="Search memories by specific tags",
        inputSchema={
            "type": "object", 
            "properties": {
                "tags": {
                    "oneOf": [
                        {"type": "array", "items": {"type": "string"}},
                        {"type": "string"}
                    ],
                    "description": "Tags to search for (array of strings or comma-separated string)"
                },
                "operation": {"type": "string", "enum": ["AND", "OR"], "description": "Tag search operation", "default": "AND"}
            },
            "required": ["tags"]
        }
    ),
    MCPTool(
        name="delete_memory",
        description="Delete a specific memory by content hash",
        inputSchema={
            "type": "object",
            "properties": {
                "content_hash": {"type": "string", "description": "Hash of the memory to delete"}
            },
            "required": ["content_hash"]
        }
    ),
    MCPTool(
        name="check_database_health",
        description="Check the health and status of the memory database",
        inputSchema={
            "type": "object",
            "properties": {}
        }
    ),
    MCPTool(
        name="list_memories",
        description="List memories with pagination and optional filtering",
        inputSchema={
            "type": "object",
            "properties": {
                "page": {"type": "integer", "description": "Page number (1-based)", "default": 1, "minimum": 1},
                "page_size": {"type": "integer", "description": "Number of memories per page", "default": 10, "minimum": 1, "maximum": 100},
                "tag": {"type": "string", "description": "Filter by specific tag"},
                "memory_type": {"type": "string", "description": "Filter by memory type"}
            }
        }
    ),
<<<<<<< HEAD
    MCPTool(
        name="search_by_time",
        description="Search memories by time-based queries using natural language",
        inputSchema={
            "type": "object",
            "properties": {
                "query": {"type": "string", "description": "Natural language time query (e.g., 'last week', 'yesterday', 'this month')"},
                "n_results": {"type": "integer", "description": "Maximum number of memories to return", "default": 10, "minimum": 1, "maximum": 100}
            },
            "required": ["query"]
        }
    ),
    MCPTool(
        name="search_similar",
        description="Search for memories similar to a given memory by content hash",
        inputSchema={
            "type": "object",
            "properties": {
                "content_hash": {"type": "string", "description": "Content hash of the memory to find similar ones for"},
                "limit": {"type": "integer", "description": "Maximum number of similar memories to return", "default": 5}
            },
            "required": ["content_hash"]
        }
    )
=======
>>>>>>> 66152de5
]


@router.post("/")
@router.post("")
async def mcp_endpoint(
    request: MCPRequest,
    user: AuthenticationResult = Depends(require_read_access) if OAUTH_ENABLED else None
):
    """Main MCP protocol endpoint for processing MCP requests."""
    try:
        storage = get_storage()
        
        if request.method == "initialize":
            return MCPResponse(
                id=request.id,
                result={
                    "protocolVersion": "2024-11-05",
                    "capabilities": {
                        "tools": {}
                    },
                    "serverInfo": {
                        "name": "mcp-memory-service",
                        "version": "4.1.1"
                    }
                }
            )
        
        elif request.method == "tools/list":
            return MCPResponse(
                id=request.id,
                result={
                    "tools": [tool.dict() for tool in MCP_TOOLS]
                }
            )
        
        elif request.method == "tools/call":
            tool_name = request.params.get("name") if request.params else None
            arguments = request.params.get("arguments", {}) if request.params else {}
            
            # Log detailed request information for debugging
            logger.info(f"Tool call: {tool_name} with arguments: {arguments}")
            
<<<<<<< HEAD
            try:
                result = await handle_tool_call(storage, tool_name, arguments)
                logger.debug(f"Tool call {tool_name} completed successfully: {result}")
                
                return MCPResponse(
                    id=request.id,
                    result={
                        "content": [
                            {
                                "type": "text",
                                "text": str(result)
                            }
                        ]
                    }
                )
            except Exception as tool_error:
                logger.error(f"Tool call {tool_name} failed with arguments {arguments}: {str(tool_error)}")
                logger.error(f"Tool error traceback: {tool_error}", exc_info=True)
                return MCPResponse(
                    id=request.id,
                    error={
                        "code": -32603,
                        "message": f"Tool execution failed: {str(tool_error)}"
                    }
                )
=======
            import json
            return MCPResponse(
                id=request.id,
                result={
                    "content": [
                        {
                            "type": "text",
                            "text": json.dumps(result)
                        }
                    ]
                }
            )
>>>>>>> 66152de5
        
        else:
            # Handle unknown methods
            if request.id is None:
                # Notification - return HTTP 202 Accepted as per MCP spec
                from fastapi import status
                from fastapi.responses import Response
                return Response(status_code=status.HTTP_202_ACCEPTED)
            else:
                # Request - return error response
                return MCPResponse(
                    id=request.id,
                    error={
                        "code": -32601,
                        "message": f"Method not found: {request.method}"
                    }
                )
            
    except Exception as e:
        logger.error(f"MCP endpoint error: {e}")
        return MCPResponse(
            id=request.id,
            error={
                "code": -32603,
                "message": f"Internal error: {str(e)}"
            }
        )


async def handle_tool_call(storage, tool_name: str, arguments: Dict[str, Any]) -> Dict[str, Any]:
    """Handle MCP tool calls and route to appropriate memory operations."""
    
    if tool_name == "store_memory":
        from ...services.memory_service import MemoryService
        
        content = arguments.get("content")
        tags = arguments.get("tags", [])
        memory_type = arguments.get("memory_type")
        metadata = arguments.get("metadata", {})
        client_hostname = arguments.get("client_hostname")
        
        # Ensure metadata is a dict
        if isinstance(metadata, str):
            try:
                import json
                metadata = json.loads(metadata)
            except:
                metadata = {}
        elif not isinstance(metadata, dict):
            metadata = {}
<<<<<<< HEAD
=======
        
        # Add client_hostname to metadata if provided
        if client_hostname:
            metadata["client_hostname"] = client_hostname
        
        content_hash = generate_content_hash(content, metadata)
>>>>>>> 66152de5
        
        # Use shared service for consistent logic
        memory_service = MemoryService(storage)
        result = await memory_service.store_memory(
            content=content,
            tags=tags,
            memory_type=memory_type,
<<<<<<< HEAD
            metadata=metadata,
            client_hostname=client_hostname
=======
            metadata=metadata
>>>>>>> 66152de5
        )
        
        return {
            "success": result["success"],
            "message": result["message"],
            "content_hash": result["content_hash"]
        }
    
    elif tool_name == "retrieve_memory":
        from ...services.memory_service import MemoryService
        
        query = arguments.get("query")
        limit = arguments.get("limit", 10)
<<<<<<< HEAD
        similarity_threshold = arguments.get("similarity_threshold", CONSOLIDATION_CONFIG['similarity_threshold'])
        
        # Use shared service for consistent logic
        memory_service = MemoryService(storage)
        result = await memory_service.retrieve_memory(
            query=query,
            n_results=limit,
            similarity_threshold=similarity_threshold
        )
        
        # Convert service result to MCP API format
        results = []
        for item in result["results"]:
            results.append({
                "content": item["memory"]["content"],
                "content_hash": item["memory"]["content_hash"],
                "tags": item["memory"]["tags"],
                "similarity_score": item["similarity_score"],
                "created_at": item["memory"]["created_at"]
            })
=======
        similarity_threshold = arguments.get("similarity_threshold", 0.0)
        
        # Get results from storage (no similarity filtering at storage level)
        results = await storage.retrieve(query=query, n_results=limit)
>>>>>>> 66152de5
        
        # Apply similarity threshold filtering (same as API implementation)
        if similarity_threshold is not None:
            results = [
                result for result in results
                if result.relevance_score and result.relevance_score >= similarity_threshold
            ]
        
        return {
            "results": results,
            "total_found": result["total_found"]
        }

    elif tool_name == "recall_memory":
        query = arguments.get("query")
        n_results = arguments.get("n_results", 5)

        # Use storage recall_memory method which handles time expressions
        memories = await storage.recall_memory(query=query, n_results=n_results)

        return {
            "results": [
                {
                    "content": m.content,
                    "content_hash": m.content_hash,
                    "tags": m.tags,
                    "created_at": m.created_at_iso
                }
                for m in memories
            ],
            "total_found": len(memories)
        }

    elif tool_name == "search_by_tag":
        tags = arguments.get("tags")
        operation = arguments.get("operation", "AND")
        
        # Use shared service for consistent logic
        from ...services.memory_service import MemoryService
        memory_service = MemoryService(storage)
        
        # Validate and normalize tags parameter
        if not tags:
            logger.error(f"search_by_tag: missing required parameter 'tags'. Arguments: {arguments}")
            raise ValueError("Missing required parameter 'tags'")
        
        # Handle string input - convert to array (preserve existing logic for compatibility)
        if isinstance(tags, str):
            logger.info(f"search_by_tag: converting string tags to array: '{tags}'")
            # Handle different string formats
            if tags.startswith('[') and tags.endswith(']'):
                # Handle "['docker', 'testing']" format
                try:
                    import ast
                    tags = ast.literal_eval(tags)
                    if not isinstance(tags, list):
                        tags = [str(tags)]
                except:
                    # Fallback: treat as comma-separated
                    tags = [tag.strip().strip("'\"") for tag in tags.strip('[]').split(',') if tag.strip()]
            else:
                # Handle comma-separated format
                tags = [tag.strip() for tag in tags.split(',') if tag.strip()]
        
        if not isinstance(tags, list):
            logger.error(f"search_by_tag: 'tags' parameter must be an array or string, got {type(tags).__name__}: {tags}. Arguments: {arguments}")
            raise ValueError(f"Parameter 'tags' must be an array or string, got {type(tags).__name__}")
        
        # Ensure all tags are strings
        tags = [str(tag).strip() for tag in tags if str(tag).strip()]
        
        if not tags:
            logger.error(f"search_by_tag: no valid tags found after processing. Arguments: {arguments}")
            raise ValueError("No valid tags provided")
        
        logger.debug(f"search_by_tag: validated and normalized tags={tags}, operation={operation}")
        
        # Convert operation to match_all boolean (AND=True, OR=False)
        match_all = (operation == "AND")
        
        # Use service method for consistent logic
        result = await memory_service.search_by_tag(
            tags=tags,
            match_all=match_all
        )
        
        # Check for errors from service
        if "error" in result:
            raise ValueError(result["error"])
        
        # Convert service result to MCP API format
        return {
            "results": [
                {
                    "content": item["memory"]["content"],
                    "content_hash": item["memory"]["content_hash"],
                    "tags": item["memory"]["tags"],
                    "created_at": item["memory"]["created_at"]
                }
                for item in result["results"]
            ],
            "total_found": result["total_found"]
        }
    
    elif tool_name == "delete_memory":
        from ...services.memory_service import MemoryService
        
        content_hash = arguments.get("content_hash")
        
<<<<<<< HEAD
        # Use shared service for consistent logic
        memory_service = MemoryService(storage)
        result = await memory_service.delete_memory(content_hash)
        
        return {
            "success": result["success"],
            "message": result["message"]
        }
    
    elif tool_name == "check_database_health":
        from ...services.memory_service import MemoryService
        
        # Use shared service for consistent logic
        memory_service = MemoryService(storage)
        result = await memory_service.check_database_health()
        
        return result
    
    elif tool_name == "list_memories":
        from ...services.memory_service import MemoryService
        
        page = arguments.get("page", 1)
        page_size = arguments.get("page_size", 10)
        tag = arguments.get("tag")
        memory_type = arguments.get("memory_type")
        
        # Use shared service for consistent logic
        memory_service = MemoryService(storage)
        result = await memory_service.list_memories(
            page=page,
            page_size=page_size,
            tag=tag,
            memory_type=memory_type
        )
        
        # Format for MCP response
        return memory_service.format_mcp_response(result)
    
    elif tool_name == "search_by_time":
        from ...services.memory_service import MemoryService
        
        query = arguments.get("query")
        n_results = arguments.get("n_results", 10)
        
        # Use shared service for consistent logic
        memory_service = MemoryService(storage)
        result = await memory_service.search_by_time(
            query=query,
            n_results=n_results
        )
        
        # Check for errors from service
        if "error" in result:
            return {
                "success": False,
                "message": result["error"]
            }
        
        # Convert service result to MCP API format
        return {
            "results": [
                {
                    "content": item["memory"]["content"],
                    "content_hash": item["memory"]["content_hash"],
                    "tags": item["memory"]["tags"],
                    "memory_type": item["memory"]["memory_type"],
                    "created_at": item["memory"]["created_at_iso"],
                    "updated_at": item["memory"]["updated_at_iso"]
                }
                for item in result["results"]
            ],
            "total_found": result["total_found"]
        }
    
    elif tool_name == "search_similar":
        from ...services.memory_service import MemoryService
        
        content_hash = arguments.get("content_hash")
        limit = arguments.get("limit", 5)
        
        # Use shared service for consistent logic
        memory_service = MemoryService(storage)
        result = await memory_service.search_similar(
            content_hash=content_hash,
            limit=limit
        )
        
        # Check for service-level errors
        if not result.get("success", True):
            return {
                "success": False,
                "message": result.get("message", "Unknown error occurred")
            }
        
        # Convert service result to MCP API format
=======
        success, message = await storage.delete(content_hash)
        
        return {
            "success": success,
            "message": message
        }
    
    elif tool_name == "check_database_health":
        stats = await storage.get_stats()

>>>>>>> 66152de5
        return {
            "success": True,
            "target_memory": result["target_memory"],
            "similar_memories": [
                {
                    "content": item["memory"]["content"],
                    "content_hash": item["memory"]["content_hash"],
                    "tags": item["memory"]["tags"],
                    "similarity_score": item["similarity_score"],
                    "created_at": item["memory"]["created_at_iso"]
                }
                for item in result["results"]
            ],
            "total_found": result["total_found"]
        }
    
    elif tool_name == "list_memories":
        page = arguments.get("page", 1)
        page_size = arguments.get("page_size", 10)
        tag = arguments.get("tag")
        memory_type = arguments.get("memory_type")
        
        # Calculate offset
        offset = (page - 1) * page_size

        # Use database-level filtering for better performance
        tags_list = [tag] if tag else None
        memories = await storage.get_all_memories(
            limit=page_size,
            offset=offset,
            memory_type=memory_type,
            tags=tags_list
        )
        
        return {
            "memories": [
                {
                    "content": memory.content,
                    "content_hash": memory.content_hash,
                    "tags": memory.tags,
                    "memory_type": memory.memory_type,
                    "metadata": memory.metadata,
                    "created_at": memory.created_at_iso,
                    "updated_at": memory.updated_at_iso
                }
                for memory in memories
            ],
            "page": page,
            "page_size": page_size,
            "total_found": len(memories)
        }
    
    
    else:
        raise ValueError(f"Unknown tool: {tool_name}")


@router.get("/tools")
async def list_mcp_tools(
    user: AuthenticationResult = Depends(require_read_access) if OAUTH_ENABLED else None
):
    """List available MCP tools for discovery."""
    return {
        "tools": [tool.dict() for tool in MCP_TOOLS],
        "protocol": "mcp",
        "version": "1.0"
    }


@router.get("/health")
async def mcp_health():
    """MCP-specific health check."""
    storage = get_storage()
<<<<<<< HEAD
    
    # Check if get_stats is async or sync
    import asyncio
    import inspect
    
    if inspect.iscoroutinefunction(storage.get_stats):
        stats = await storage.get_stats()
    else:
        stats = storage.get_stats()
    
=======
    stats = await storage.get_stats()

>>>>>>> 66152de5
    return {
        "status": "healthy",
        "protocol": "mcp",
        "tools_available": len(MCP_TOOLS),
        "storage_backend": "sqlite-vec",
        "statistics": stats
    }<|MERGE_RESOLUTION|>--- conflicted
+++ resolved
@@ -14,9 +14,6 @@
 
 from ..dependencies import get_storage
 from ...utils.hashing import generate_content_hash
-<<<<<<< HEAD
-from ...config import CONSOLIDATION_CONFIG
-=======
 from ...config import OAUTH_ENABLED
 
 # Import OAuth dependencies only when needed
@@ -27,7 +24,6 @@
     AuthenticationResult = None
     require_read_access = None
     require_write_access = None
->>>>>>> 66152de5
 
 logger = logging.getLogger(__name__)
 
@@ -82,9 +78,6 @@
             "properties": {
                 "query": {"type": "string", "description": "Search query for finding relevant memories"},
                 "limit": {"type": "integer", "description": "Maximum number of memories to return", "default": 10},
-<<<<<<< HEAD
-                "similarity_threshold": {"type": "number", "description": "Minimum similarity score threshold (0.0-1.0)", "default": CONSOLIDATION_CONFIG['similarity_threshold'], "minimum": 0.0, "maximum": 1.0}
-=======
                 "similarity_threshold": {"type": "number", "description": "Minimum similarity score threshold (0.0-1.0)", "default": 0.7, "minimum": 0.0, "maximum": 1.0}
             },
             "required": ["query"]
@@ -98,7 +91,6 @@
             "properties": {
                 "query": {"type": "string", "description": "Natural language query specifying the time frame or content to recall"},
                 "n_results": {"type": "integer", "description": "Maximum number of results to return", "default": 5}
->>>>>>> 66152de5
             },
             "required": ["query"]
         }
@@ -109,13 +101,7 @@
         inputSchema={
             "type": "object", 
             "properties": {
-                "tags": {
-                    "oneOf": [
-                        {"type": "array", "items": {"type": "string"}},
-                        {"type": "string"}
-                    ],
-                    "description": "Tags to search for (array of strings or comma-separated string)"
-                },
+                "tags": {"type": "array", "items": {"type": "string"}, "description": "Tags to search for"},
                 "operation": {"type": "string", "enum": ["AND", "OR"], "description": "Tag search operation", "default": "AND"}
             },
             "required": ["tags"]
@@ -153,33 +139,6 @@
             }
         }
     ),
-<<<<<<< HEAD
-    MCPTool(
-        name="search_by_time",
-        description="Search memories by time-based queries using natural language",
-        inputSchema={
-            "type": "object",
-            "properties": {
-                "query": {"type": "string", "description": "Natural language time query (e.g., 'last week', 'yesterday', 'this month')"},
-                "n_results": {"type": "integer", "description": "Maximum number of memories to return", "default": 10, "minimum": 1, "maximum": 100}
-            },
-            "required": ["query"]
-        }
-    ),
-    MCPTool(
-        name="search_similar",
-        description="Search for memories similar to a given memory by content hash",
-        inputSchema={
-            "type": "object",
-            "properties": {
-                "content_hash": {"type": "string", "description": "Content hash of the memory to find similar ones for"},
-                "limit": {"type": "integer", "description": "Maximum number of similar memories to return", "default": 5}
-            },
-            "required": ["content_hash"]
-        }
-    )
-=======
->>>>>>> 66152de5
 ]
 
 
@@ -207,7 +166,7 @@
                     }
                 }
             )
-        
+
         elif request.method == "tools/list":
             return MCPResponse(
                 id=request.id,
@@ -220,36 +179,8 @@
             tool_name = request.params.get("name") if request.params else None
             arguments = request.params.get("arguments", {}) if request.params else {}
             
-            # Log detailed request information for debugging
-            logger.info(f"Tool call: {tool_name} with arguments: {arguments}")
+            result = await handle_tool_call(storage, tool_name, arguments)
             
-<<<<<<< HEAD
-            try:
-                result = await handle_tool_call(storage, tool_name, arguments)
-                logger.debug(f"Tool call {tool_name} completed successfully: {result}")
-                
-                return MCPResponse(
-                    id=request.id,
-                    result={
-                        "content": [
-                            {
-                                "type": "text",
-                                "text": str(result)
-                            }
-                        ]
-                    }
-                )
-            except Exception as tool_error:
-                logger.error(f"Tool call {tool_name} failed with arguments {arguments}: {str(tool_error)}")
-                logger.error(f"Tool error traceback: {tool_error}", exc_info=True)
-                return MCPResponse(
-                    id=request.id,
-                    error={
-                        "code": -32603,
-                        "message": f"Tool execution failed: {str(tool_error)}"
-                    }
-                )
-=======
             import json
             return MCPResponse(
                 id=request.id,
@@ -262,24 +193,15 @@
                     ]
                 }
             )
->>>>>>> 66152de5
         
         else:
-            # Handle unknown methods
-            if request.id is None:
-                # Notification - return HTTP 202 Accepted as per MCP spec
-                from fastapi import status
-                from fastapi.responses import Response
-                return Response(status_code=status.HTTP_202_ACCEPTED)
-            else:
-                # Request - return error response
-                return MCPResponse(
-                    id=request.id,
-                    error={
-                        "code": -32601,
-                        "message": f"Method not found: {request.method}"
-                    }
-                )
+            return MCPResponse(
+                id=request.id,
+                error={
+                    "code": -32601,
+                    "message": f"Method not found: {request.method}"
+                }
+            )
             
     except Exception as e:
         logger.error(f"MCP endpoint error: {e}")
@@ -296,7 +218,7 @@
     """Handle MCP tool calls and route to appropriate memory operations."""
     
     if tool_name == "store_memory":
-        from ...services.memory_service import MemoryService
+        from mcp_memory_service.models.memory import Memory
         
         content = arguments.get("content")
         tags = arguments.get("tags", [])
@@ -313,68 +235,36 @@
                 metadata = {}
         elif not isinstance(metadata, dict):
             metadata = {}
-<<<<<<< HEAD
-=======
         
         # Add client_hostname to metadata if provided
         if client_hostname:
             metadata["client_hostname"] = client_hostname
         
         content_hash = generate_content_hash(content, metadata)
->>>>>>> 66152de5
-        
-        # Use shared service for consistent logic
-        memory_service = MemoryService(storage)
-        result = await memory_service.store_memory(
+        
+        memory = Memory(
             content=content,
+            content_hash=content_hash,
             tags=tags,
             memory_type=memory_type,
-<<<<<<< HEAD
-            metadata=metadata,
-            client_hostname=client_hostname
-=======
             metadata=metadata
->>>>>>> 66152de5
         )
         
-        return {
-            "success": result["success"],
-            "message": result["message"],
-            "content_hash": result["content_hash"]
+        success, message = await storage.store(memory)
+        
+        return {
+            "success": success,
+            "message": message,
+            "content_hash": memory.content_hash if success else None
         }
     
     elif tool_name == "retrieve_memory":
-        from ...services.memory_service import MemoryService
-        
         query = arguments.get("query")
         limit = arguments.get("limit", 10)
-<<<<<<< HEAD
-        similarity_threshold = arguments.get("similarity_threshold", CONSOLIDATION_CONFIG['similarity_threshold'])
-        
-        # Use shared service for consistent logic
-        memory_service = MemoryService(storage)
-        result = await memory_service.retrieve_memory(
-            query=query,
-            n_results=limit,
-            similarity_threshold=similarity_threshold
-        )
-        
-        # Convert service result to MCP API format
-        results = []
-        for item in result["results"]:
-            results.append({
-                "content": item["memory"]["content"],
-                "content_hash": item["memory"]["content_hash"],
-                "tags": item["memory"]["tags"],
-                "similarity_score": item["similarity_score"],
-                "created_at": item["memory"]["created_at"]
-            })
-=======
         similarity_threshold = arguments.get("similarity_threshold", 0.0)
         
         # Get results from storage (no similarity filtering at storage level)
         results = await storage.retrieve(query=query, n_results=limit)
->>>>>>> 66152de5
         
         # Apply similarity threshold filtering (same as API implementation)
         if similarity_threshold is not None:
@@ -384,8 +274,17 @@
             ]
         
         return {
-            "results": results,
-            "total_found": result["total_found"]
+            "results": [
+                {
+                    "content": r.memory.content,
+                    "content_hash": r.memory.content_hash,
+                    "tags": r.memory.tags,
+                    "similarity_score": r.relevance_score,
+                    "created_at": r.memory.created_at_iso
+                }
+                for r in results
+            ],
+            "total_found": len(results)
         }
 
     elif tool_name == "recall_memory":
@@ -412,175 +311,24 @@
         tags = arguments.get("tags")
         operation = arguments.get("operation", "AND")
         
-        # Use shared service for consistent logic
-        from ...services.memory_service import MemoryService
-        memory_service = MemoryService(storage)
-        
-        # Validate and normalize tags parameter
-        if not tags:
-            logger.error(f"search_by_tag: missing required parameter 'tags'. Arguments: {arguments}")
-            raise ValueError("Missing required parameter 'tags'")
-        
-        # Handle string input - convert to array (preserve existing logic for compatibility)
-        if isinstance(tags, str):
-            logger.info(f"search_by_tag: converting string tags to array: '{tags}'")
-            # Handle different string formats
-            if tags.startswith('[') and tags.endswith(']'):
-                # Handle "['docker', 'testing']" format
-                try:
-                    import ast
-                    tags = ast.literal_eval(tags)
-                    if not isinstance(tags, list):
-                        tags = [str(tags)]
-                except:
-                    # Fallback: treat as comma-separated
-                    tags = [tag.strip().strip("'\"") for tag in tags.strip('[]').split(',') if tag.strip()]
-            else:
-                # Handle comma-separated format
-                tags = [tag.strip() for tag in tags.split(',') if tag.strip()]
-        
-        if not isinstance(tags, list):
-            logger.error(f"search_by_tag: 'tags' parameter must be an array or string, got {type(tags).__name__}: {tags}. Arguments: {arguments}")
-            raise ValueError(f"Parameter 'tags' must be an array or string, got {type(tags).__name__}")
-        
-        # Ensure all tags are strings
-        tags = [str(tag).strip() for tag in tags if str(tag).strip()]
-        
-        if not tags:
-            logger.error(f"search_by_tag: no valid tags found after processing. Arguments: {arguments}")
-            raise ValueError("No valid tags provided")
-        
-        logger.debug(f"search_by_tag: validated and normalized tags={tags}, operation={operation}")
-        
-        # Convert operation to match_all boolean (AND=True, OR=False)
-        match_all = (operation == "AND")
-        
-        # Use service method for consistent logic
-        result = await memory_service.search_by_tag(
-            tags=tags,
-            match_all=match_all
-        )
-        
-        # Check for errors from service
-        if "error" in result:
-            raise ValueError(result["error"])
-        
-        # Convert service result to MCP API format
+        results = await storage.search_by_tags(tags=tags, operation=operation)
+        
         return {
             "results": [
                 {
-                    "content": item["memory"]["content"],
-                    "content_hash": item["memory"]["content_hash"],
-                    "tags": item["memory"]["tags"],
-                    "created_at": item["memory"]["created_at"]
-                }
-                for item in result["results"]
+                    "content": memory.content,
+                    "content_hash": memory.content_hash,
+                    "tags": memory.tags,
+                    "created_at": memory.created_at_iso
+                }
+                for memory in results
             ],
-            "total_found": result["total_found"]
+            "total_found": len(results)
         }
     
     elif tool_name == "delete_memory":
-        from ...services.memory_service import MemoryService
-        
         content_hash = arguments.get("content_hash")
         
-<<<<<<< HEAD
-        # Use shared service for consistent logic
-        memory_service = MemoryService(storage)
-        result = await memory_service.delete_memory(content_hash)
-        
-        return {
-            "success": result["success"],
-            "message": result["message"]
-        }
-    
-    elif tool_name == "check_database_health":
-        from ...services.memory_service import MemoryService
-        
-        # Use shared service for consistent logic
-        memory_service = MemoryService(storage)
-        result = await memory_service.check_database_health()
-        
-        return result
-    
-    elif tool_name == "list_memories":
-        from ...services.memory_service import MemoryService
-        
-        page = arguments.get("page", 1)
-        page_size = arguments.get("page_size", 10)
-        tag = arguments.get("tag")
-        memory_type = arguments.get("memory_type")
-        
-        # Use shared service for consistent logic
-        memory_service = MemoryService(storage)
-        result = await memory_service.list_memories(
-            page=page,
-            page_size=page_size,
-            tag=tag,
-            memory_type=memory_type
-        )
-        
-        # Format for MCP response
-        return memory_service.format_mcp_response(result)
-    
-    elif tool_name == "search_by_time":
-        from ...services.memory_service import MemoryService
-        
-        query = arguments.get("query")
-        n_results = arguments.get("n_results", 10)
-        
-        # Use shared service for consistent logic
-        memory_service = MemoryService(storage)
-        result = await memory_service.search_by_time(
-            query=query,
-            n_results=n_results
-        )
-        
-        # Check for errors from service
-        if "error" in result:
-            return {
-                "success": False,
-                "message": result["error"]
-            }
-        
-        # Convert service result to MCP API format
-        return {
-            "results": [
-                {
-                    "content": item["memory"]["content"],
-                    "content_hash": item["memory"]["content_hash"],
-                    "tags": item["memory"]["tags"],
-                    "memory_type": item["memory"]["memory_type"],
-                    "created_at": item["memory"]["created_at_iso"],
-                    "updated_at": item["memory"]["updated_at_iso"]
-                }
-                for item in result["results"]
-            ],
-            "total_found": result["total_found"]
-        }
-    
-    elif tool_name == "search_similar":
-        from ...services.memory_service import MemoryService
-        
-        content_hash = arguments.get("content_hash")
-        limit = arguments.get("limit", 5)
-        
-        # Use shared service for consistent logic
-        memory_service = MemoryService(storage)
-        result = await memory_service.search_similar(
-            content_hash=content_hash,
-            limit=limit
-        )
-        
-        # Check for service-level errors
-        if not result.get("success", True):
-            return {
-                "success": False,
-                "message": result.get("message", "Unknown error occurred")
-            }
-        
-        # Convert service result to MCP API format
-=======
         success, message = await storage.delete(content_hash)
         
         return {
@@ -591,21 +339,9 @@
     elif tool_name == "check_database_health":
         stats = await storage.get_stats()
 
->>>>>>> 66152de5
-        return {
-            "success": True,
-            "target_memory": result["target_memory"],
-            "similar_memories": [
-                {
-                    "content": item["memory"]["content"],
-                    "content_hash": item["memory"]["content_hash"],
-                    "tags": item["memory"]["tags"],
-                    "similarity_score": item["similarity_score"],
-                    "created_at": item["memory"]["created_at_iso"]
-                }
-                for item in result["results"]
-            ],
-            "total_found": result["total_found"]
+        return {
+            "status": "healthy",
+            "statistics": stats
         }
     
     elif tool_name == "list_memories":
@@ -665,21 +401,8 @@
 async def mcp_health():
     """MCP-specific health check."""
     storage = get_storage()
-<<<<<<< HEAD
-    
-    # Check if get_stats is async or sync
-    import asyncio
-    import inspect
-    
-    if inspect.iscoroutinefunction(storage.get_stats):
-        stats = await storage.get_stats()
-    else:
-        stats = storage.get_stats()
-    
-=======
     stats = await storage.get_stats()
 
->>>>>>> 66152de5
     return {
         "status": "healthy",
         "protocol": "mcp",
